const std = @import("std");
const builtin = @import("builtin");
const assert = std.debug.assert;
const math = std.math;
const mem = std.mem;

const stdx = @import("../stdx.zig");
const constants = @import("../constants.zig");

const TableType = @import("table.zig").TableType;
const TreeType = @import("tree.zig").TreeType;
const GridType = @import("grid.zig").GridType;
const CompositeKey = @import("composite_key.zig").CompositeKey;
const NodePool = @import("node_pool.zig").NodePool(constants.lsm_manifest_node_size, 16);
const CacheMap = @import("cache_map.zig").CacheMap;
const ScopeCloseMode = @import("tree.zig").ScopeCloseMode;

const snapshot_latest = @import("tree.zig").snapshot_latest;
const compaction_snapshot_for_op = @import("tree.zig").compaction_snapshot_for_op;

fn ObjectTreeHelpers(comptime Object: type) type {
    assert(@hasField(Object, "timestamp"));
    assert(std.meta.fieldInfo(Object, .timestamp).field_type == u64);

    return struct {
        inline fn compare_keys(timestamp_a: u64, timestamp_b: u64) std.math.Order {
            return std.math.order(timestamp_a, timestamp_b);
        }

        inline fn key_from_value(value: *const Object) u64 {
            return value.timestamp & ~@as(u64, tombstone_bit);
        }

        const sentinel_key = std.math.maxInt(u64);
        const tombstone_bit = 1 << (64 - 1);

        inline fn tombstone(value: *const Object) bool {
            return (value.timestamp & tombstone_bit) != 0;
        }

        inline fn tombstone_from_key(timestamp: u64) Object {
            var value = std.mem.zeroes(Object); // Full zero-initialized Value.
            value.timestamp = timestamp | tombstone_bit;
            return value;
        }
    };
}

const IdTreeValue = extern struct {
    id: u128,
    timestamp: u64,
    padding: u64 = 0,

    comptime {
        // Assert that there is no implicit padding.
        assert(@sizeOf(IdTreeValue) == 32);
        assert(stdx.no_padding(IdTreeValue));
    }

    inline fn compare_keys(a: u128, b: u128) std.math.Order {
        return std.math.order(a, b);
    }

    inline fn key_from_value(value: *const IdTreeValue) u128 {
        return value.id;
    }

    const sentinel_key = std.math.maxInt(u128);
    const tombstone_bit = 1 << (64 - 1);

    inline fn tombstone(value: *const IdTreeValue) bool {
        return (value.timestamp & tombstone_bit) != 0;
    }

    inline fn tombstone_from_key(id: u128) IdTreeValue {
        return .{
            .id = id,
            .timestamp = tombstone_bit,
        };
    }
};

/// Normalizes index tree field types into either u64 or u128 for CompositeKey
fn IndexCompositeKeyType(comptime Field: type) type {
    switch (@typeInfo(Field)) {
        .Enum => |e| {
            return switch (@bitSizeOf(e.tag_type)) {
                0...@bitSizeOf(u64) => u64,
                @bitSizeOf(u65)...@bitSizeOf(u128) => u128,
                else => @compileError("Unsupported enum tag for index: " ++ @typeName(e.tag_type)),
            };
        },
        .Int => |i| {
            if (i.signedness != .unsigned) {
                @compileError("Index int type (" ++ @typeName(Field) ++ ") is not unsigned");
            }
            return switch (@bitSizeOf(Field)) {
                0...@bitSizeOf(u64) => u64,
                @bitSizeOf(u65)...@bitSizeOf(u128) => u128,
                else => @compileError("Unsupported int type for index: " ++ @typeName(Field)),
            };
        },
        else => @compileError("Index type " ++ @typeName(Field) ++ " is not supported"),
    }
}

comptime {
    assert(IndexCompositeKeyType(u1) == u64);
    assert(IndexCompositeKeyType(u16) == u64);
    assert(IndexCompositeKeyType(enum(u16) { x }) == u64);

    assert(IndexCompositeKeyType(u32) == u64);
    assert(IndexCompositeKeyType(u63) == u64);
    assert(IndexCompositeKeyType(u64) == u64);

    assert(IndexCompositeKeyType(enum(u65) { x }) == u128);
    assert(IndexCompositeKeyType(u65) == u128);
    assert(IndexCompositeKeyType(u128) == u128);
}

fn IndexTreeType(
    comptime Storage: type,
    comptime Field: type,
    comptime value_count_max: usize,
) type {
    const Key = CompositeKey(IndexCompositeKeyType(Field));
    const Table = TableType(
        Key,
        Key.Value,
        Key.compare_keys,
        Key.key_from_value,
        Key.sentinel_key,
        Key.tombstone,
        Key.tombstone_from_key,
        value_count_max,
        .secondary_index,
    );

    return TreeType(Table, Storage);
}

/// A Groove is a collection of LSM trees auto generated for fields on a struct type
/// as well as custom derived fields from said struct type.
///
/// Invariants:
/// - Between beats, all of a groove's trees share the same lookup_snapshot_max.
pub fn GrooveType(
    comptime Storage: type,
    comptime Object: type,
    /// An anonymous struct instance which contains the following:
    ///
    /// - ids: { .tree = u128 }:
    ///     An anonymous struct which maps each of the groove's trees to a stable, forest-unique,
    ///     tree identifier.
    ///
    /// - value_count_max: { .field = usize }:
    ///     An anonymous struct which contains, for each field of `Object`,
    ///     the maximum number of values per table for the corresponding index tree.
    ///
    /// - ignored: [][]const u8:
    ///     An array of fields on the Object type that should not be given index trees
    ///
    /// - derived: { .field = *const fn (*const Object) ?DerivedType }:
    ///     An anonymous struct which contain fields that don't exist on the Object
    ///     but can be derived from an Object instance using the field's corresponding function.
    comptime groove_options: anytype,
) type {
    @setEvalBranchQuota(64000);

    const has_id = @hasField(Object, "id");
    if (has_id) assert(std.meta.fieldInfo(Object, .id).field_type == u128);

    assert(@hasField(Object, "timestamp"));
    assert(std.meta.fieldInfo(Object, .timestamp).field_type == u64);

    comptime var index_fields: []const std.builtin.Type.StructField = &.{};

    const primary_field = if (has_id) "id" else "timestamp";
    const PrimaryKey = @TypeOf(@field(@as(Object, undefined), primary_field));

    // Generate index LSM trees from the struct fields.
    for (std.meta.fields(Object)) |field| {
        // See if we should ignore this field from the options.
        //
        // By default, we ignore the "timestamp" field since it's a special identifier.
        // Since the "timestamp" is ignored by default, it shouldn't be provided in groove_options.ignored.
        comptime var ignored = mem.eql(u8, field.name, "timestamp") or mem.eql(u8, field.name, "id");
        for (groove_options.ignored) |ignored_field_name| {
            comptime assert(!std.mem.eql(u8, ignored_field_name, "timestamp"));
            comptime assert(!std.mem.eql(u8, ignored_field_name, "id"));
            ignored = ignored or std.mem.eql(u8, field.name, ignored_field_name);
        }

        if (!ignored) {
            const IndexTree = IndexTreeType(
                Storage,
                field.field_type,
                @field(groove_options.value_count_max, field.name),
            );
            index_fields = index_fields ++ [_]std.builtin.Type.StructField{
                .{
                    .name = field.name,
                    .field_type = IndexTree,
                    .default_value = null,
                    .is_comptime = false,
                    .alignment = @alignOf(IndexTree),
                },
            };
        }
    }

    // Generate IndexTrees for fields derived from the Value in groove_options.
    const derived_fields = std.meta.fields(@TypeOf(groove_options.derived));
    for (derived_fields) |field| {
        // Get the function info for the derived field.
        const derive_func = @field(groove_options.derived, field.name);
        const derive_func_info = @typeInfo(@TypeOf(derive_func)).Fn;

        // Make sure it has only one argument.
        if (derive_func_info.args.len != 1) {
            @compileError("expected derive fn to take in *const " ++ @typeName(Object));
        }

        // Make sure the function takes in a reference to the Value:
        const derive_arg = derive_func_info.args[0];
        if (derive_arg.is_generic) @compileError("expected derive fn arg to not be generic");
        if (derive_arg.arg_type != *const Object) {
            @compileError("expected derive fn to take in *const " ++ @typeName(Object));
        }

        // Get the return value from the derived field as the DerivedType.
        const derive_return_type = derive_func_info.return_type orelse {
            @compileError("expected derive fn to return valid tree index type");
        };

        // Create an IndexTree for the DerivedType:
        const tree_name = @typeName(Object) ++ "." ++ field.name;
        const DerivedType = @typeInfo(derive_return_type).Optional.child;
        const IndexTree = IndexTreeType(Storage, DerivedType, tree_name);

        index_fields = index_fields ++ &.{
            .{
                .name = field.name,
                .field_type = IndexTree,
                .default_value = null,
                .is_comptime = false,
                .alignment = @alignOf(IndexTree),
            },
        };
    }

    comptime var index_options_fields: []const std.builtin.Type.StructField = &.{};
    for (index_fields) |index_field| {
        const IndexTree = index_field.field_type;
        index_options_fields = index_options_fields ++ [_]std.builtin.Type.StructField{
            .{
                .name = index_field.name,
                .field_type = IndexTree.Options,
                .default_value = null,
                .is_comptime = false,
                .alignment = @alignOf(IndexTree.Options),
            },
        };
    }

    const _ObjectTree = blk: {
        const Table = TableType(
            u64, // key = timestamp
            Object,
            ObjectTreeHelpers(Object).compare_keys,
            ObjectTreeHelpers(Object).key_from_value,
            ObjectTreeHelpers(Object).sentinel_key,
            ObjectTreeHelpers(Object).tombstone,
            ObjectTreeHelpers(Object).tombstone_from_key,
            groove_options.value_count_max.timestamp,
            .general,
        );
        break :blk TreeType(Table, Storage);
    };

    const _IdTree = if (!has_id) void else blk: {
        const Table = TableType(
            u128,
            IdTreeValue,
            IdTreeValue.compare_keys,
            IdTreeValue.key_from_value,
            IdTreeValue.sentinel_key,
            IdTreeValue.tombstone,
            IdTreeValue.tombstone_from_key,
            groove_options.value_count_max.id,
            .general,
        );
        break :blk TreeType(Table, Storage);
    };

    const _IndexTrees = @Type(.{
        .Struct = .{
            .layout = .Auto,
            .fields = index_fields,
            .decls = &.{},
            .is_tuple = false,
        },
    });
    const IndexTreeOptions = @Type(.{
        .Struct = .{
            .layout = .Auto,
            .fields = index_options_fields,
            .decls = &.{},
            .is_tuple = false,
        },
    });

    // Verify groove index count:
    const indexes_count_actual = std.meta.fields(_IndexTrees).len;
    const indexes_count_expect = std.meta.fields(Object).len -
        groove_options.ignored.len -
        // The id/timestamp fields are implicitly ignored since it's the primary key for ObjectTree:
        (1 + @boolToInt(has_id)) +
        std.meta.fields(@TypeOf(groove_options.derived)).len;

    assert(indexes_count_actual == indexes_count_expect);
    assert(indexes_count_actual == std.meta.fields(IndexTreeOptions).len);

    // Generate a helper function for interacting with an Index field type.
    const IndexTreeFieldHelperType = struct {
        /// Returns true if the field is a derived field.
        fn is_derived(comptime field_name: []const u8) bool {
            comptime var derived = false;
            inline for (derived_fields) |derived_field| {
                derived = derived or std.mem.eql(u8, derived_field.name, field_name);
            }
            return derived;
        }

        /// Gets the index type from the index name (even if the index is derived).
        fn IndexType(comptime field_name: []const u8) type {
            if (!is_derived(field_name)) {
                return @TypeOf(@field(@as(Object, undefined), field_name));
            }

            const derived_fn = @TypeOf(@field(groove_options.derived, field_name));
            return @typeInfo(derived_fn).Fn.return_type.?.Optional.child;
        }

        fn HelperType(comptime field_name: []const u8) type {
            return struct {
                const Index = IndexType(field_name);

                /// Try to extract an index from the object, deriving it when necessary.
                pub fn derive_index(object: *const Object) ?Index {
                    if (comptime is_derived(field_name)) {
                        return @field(groove_options.derived, field_name)(object);
                    } else {
                        return @field(object, field_name);
                    }
                }

                /// Create a Value from the index that can be used in the IndexTree.
                pub fn derive_value(
                    object: *const Object,
                    index: Index,
                ) CompositeKey(IndexCompositeKeyType(Index)).Value {
                    return .{
                        .timestamp = object.timestamp,
                        .field = switch (@typeInfo(Index)) {
                            .Int => index,
                            .Enum => @enumToInt(index),
                            else => @compileError("Unsupported index type for " ++ field_name),
                        },
                    };
                }
            };
        }
    }.HelperType;

    const tombstone_bit = 1 << (64 - 1);

    const ObjectsCacheHelpers = struct {
        const HashMapContextValue = struct {
            pub inline fn eql(_: HashMapContextValue, a: Object, b: Object) bool {
                return equal(key_from_value(&a), key_from_value(&b));
            }

            pub inline fn hash(_: HashMapContextValue, value: Object) u64 {
                return stdx.hash_inline(key_from_value(&value));
            }
        };

        inline fn key_from_value(value: *const Object) PrimaryKey {
            if (has_id) {
                return value.id;
            } else {
                return value.timestamp & ~@as(u64, tombstone_bit);
            }
        }

        inline fn hash(key: PrimaryKey) u64 {
            return stdx.hash_inline(key);
        }

        inline fn equal(a: PrimaryKey, b: PrimaryKey) bool {
            return a == b;
        }

        inline fn tombstone_from_key(a: PrimaryKey) Object {
            var obj: Object = undefined;
            if (has_id) {
                obj.id = a;
                obj.timestamp = 0;
            } else {
                obj.timestamp = a;
            }
            obj.timestamp |= tombstone_bit;
            return obj;
        }

        inline fn tombstone(a: *const Object) bool {
            return (a.timestamp & tombstone_bit) != 0;
        }
    };

    const _ObjectsCache = CacheMap(
        PrimaryKey,
        Object,
        ObjectsCacheHelpers.key_from_value,
        ObjectsCacheHelpers.hash,
        ObjectsCacheHelpers.equal,
        ObjectsCacheHelpers.HashMapContextValue,
        ObjectsCacheHelpers.tombstone_from_key,
        ObjectsCacheHelpers.tombstone,
    );

    return struct {
        const Groove = @This();

        pub const ObjectTree = _ObjectTree;
        pub const IdTree = _IdTree;
        pub const IndexTrees = _IndexTrees;
        pub const ObjectsCache = _ObjectsCache;
        pub const config = groove_options;

        const Grid = GridType(Storage);

        const Callback = *const fn (*Groove) void;
        const JoinOp = enum {
            compacting,
            checkpoint,
            open,
        };

<<<<<<< HEAD
        const PrefetchIDs = std.AutoHashMapUnmanaged(PrimaryKey, void);
=======
        const primary_field = if (has_id) "id" else "timestamp";
        const PrimaryKey = @TypeOf(@field(@as(Object, undefined), primary_field));
        const PrefetchKey = struct { key: union(enum) {
            id: PrimaryKey,
            timestamp: u64,
        }, level: u8 };

        const PrefetchKeys = std.AutoHashMapUnmanaged(PrefetchKey, void);
>>>>>>> 2b0d31f8

        join_op: ?JoinOp = null,
        join_pending: usize = 0,
        join_callback: ?Callback = null,

        objects: ObjectTree,
        ids: IdTree,
        indexes: IndexTrees,

        /// Object IDs enqueued to be prefetched.
        /// Prefetching ensures that point lookups against the latest snapshot are synchronous.
        /// This shields state machine implementations from the challenges of concurrency and I/O,
        /// and enables simple state machine function signatures that commit writes atomically.
        prefetch_keys: PrefetchKeys,

        /// The snapshot to prefetch from.
        prefetch_snapshot: ?u64,

        /// This is used to accelerate point lookups and is not used for range queries.
        /// It's also where prefetched data is loaded into, so we don't have a different
        /// prefetch cache to our object cache.
        ///
        /// The values cache is only used for the latest snapshot for simplicity.
        /// Earlier snapshots will still be able to utilize the block cache.
        ///
        /// The values cache is updated on every `insert()`/`upsert()`/`remove()` and stores
        /// a duplicate of data that's already in table_mutable. This is done because
        /// keeping table_mutable as an array, and simplifying the compaction path
        /// is faster than trying to amortize and save memory.
        ///
        /// Invariant: if something is in our object tree, it _must_ exist in our object cache.
        objects_cache: *ObjectsCache,

        pub const Options = struct {
            /// The maximum number of objects that might be prefetched by a batch.
            prefetch_entries_max: u32,
            cache_entries_max: u32,

            tree_options_object: ObjectTree.Options,
            tree_options_id: if (has_id) IdTree.Options else void,
            tree_options_index: IndexTreeOptions,
        };

        pub fn init(
            allocator: mem.Allocator,
            node_pool: *NodePool,
            grid: *Grid,
            options: Options,
        ) !Groove {
            var objects_cache = try allocator.create(ObjectsCache);
            errdefer allocator.destroy(objects_cache);

            objects_cache.* = try ObjectsCache.init(allocator, .{
                .cache_value_count_max = 2048,

                // TODO: Sizing here
                .map_value_count_max = options.prefetch_entries_max * 2,
                .name = @typeName(Object),
            });
            errdefer objects_cache.deinit(allocator);

            // Intialize the object LSM tree.
            var object_tree = try ObjectTree.init(
                allocator,
                node_pool,
                grid,
                .{
                    .id = @field(groove_options.ids, "timestamp"),
                    .name = @typeName(Object),
                },
                options.tree_options_object,
            );
            errdefer object_tree.deinit(allocator);

            var id_tree = if (!has_id) {} else (try IdTree.init(
                allocator,
                node_pool,
                grid,
                .{
                    .id = @field(groove_options.ids, "id"),
                    .name = @typeName(Object) ++ ".id",
                },
                options.tree_options_id,
            ));
            errdefer if (has_id) id_tree.deinit(allocator);

            var index_trees_initialized: usize = 0;
            var index_trees: IndexTrees = undefined;

            // Make sure to deinit initialized index LSM trees on error.
            errdefer inline for (std.meta.fields(IndexTrees)) |field, field_index| {
                if (index_trees_initialized >= field_index + 1) {
                    @field(index_trees, field.name).deinit(allocator);
                }
            };

            // Initialize index LSM trees.
            inline for (std.meta.fields(IndexTrees)) |field| {
                @field(index_trees, field.name) = try field.field_type.init(
                    allocator,
                    node_pool,
                    grid,
                    .{
                        .id = @field(groove_options.ids, field.name),
                        .name = @typeName(Object) ++ "." ++ field.name,
                    },
                    @field(options.tree_options_index, field.name),
                );
                index_trees_initialized += 1;
            }

            var prefetch_keys = PrefetchKeys{};
            try prefetch_keys.ensureTotalCapacity(allocator, options.prefetch_entries_max);
            errdefer prefetch_keys.deinit(allocator);

            return Groove{
                .objects = object_tree,
                .ids = id_tree,
                .indexes = index_trees,

<<<<<<< HEAD
                .prefetch_ids = prefetch_ids,
=======
                .prefetch_keys = prefetch_keys,
                .prefetch_objects = prefetch_objects,
>>>>>>> 2b0d31f8
                .prefetch_snapshot = null,
                .objects_cache = objects_cache,
            };
        }

        pub fn deinit(groove: *Groove, allocator: mem.Allocator) void {
            inline for (std.meta.fields(IndexTrees)) |field| {
                @field(groove.indexes, field.name).deinit(allocator);
            }

            groove.objects.deinit(allocator);
            if (has_id) groove.ids.deinit(allocator);

<<<<<<< HEAD
            groove.prefetch_ids.deinit(allocator);

            groove.objects_cache.deinit(allocator);
            allocator.destroy(groove.objects_cache);
=======
            groove.prefetch_keys.deinit(allocator);
            groove.prefetch_objects.deinit(allocator);
>>>>>>> 2b0d31f8

            groove.* = undefined;
        }

        pub fn reset(groove: *Groove) void {
            inline for (std.meta.fields(IndexTrees)) |field| {
                @field(groove.indexes, field.name).reset();
            }
            groove.objects.reset();
            if (has_id) groove.ids.reset();

<<<<<<< HEAD
            groove.prefetch_ids.clearRetainingCapacity();
            groove.objects_cache.reset();
=======
            groove.prefetch_keys.clearRetainingCapacity();
            groove.prefetch_objects.clearRetainingCapacity();
>>>>>>> 2b0d31f8

            groove.* = .{
                .objects = groove.objects,
                .ids = groove.ids,
                .indexes = groove.indexes,
<<<<<<< HEAD
                .prefetch_ids = groove.prefetch_ids,
=======
                .prefetch_keys = groove.prefetch_keys,
                .prefetch_objects = groove.prefetch_objects,
>>>>>>> 2b0d31f8
                .prefetch_snapshot = null,
                .objects_cache = groove.objects_cache,
            };
        }

        pub fn get(groove: *const Groove, key: PrimaryKey) ?*const Object {
            return groove.objects_cache.get(key);
        }

        /// Must be called directly before the state machine begins queuing ids for prefetch.
        /// When `snapshot` is null, prefetch from the current snapshot.
        pub fn prefetch_setup(groove: *Groove, snapshot: ?u64) void {
<<<<<<< HEAD
            // TODO: Snapshot path not tested....
            assert(snapshot == null);

            // We may query the input tables of an ongoing compaction, but must not query the
            // output tables until the compaction is complete. (Until then, the output tables may
            // be in the manifest but not yet on disk).
            const snapshot_max = groove.objects.lookup_snapshot_max.?;
            assert(!has_id or snapshot_max == groove.ids.lookup_snapshot_max.?);

            const snapshot_target = snapshot orelse snapshot_max;
            assert(snapshot_target <= snapshot_max);
=======
            const snapshot_target = snapshot orelse snapshot_latest;
            assert(snapshot_target <= snapshot_latest);
>>>>>>> 2b0d31f8

            // if (groove.prefetch_snapshot == null) {
            //     groove.prefetch_objects.clearRetainingCapacity();
            // } else {
            //     // If there is a snapshot already set from the previous prefetch_setup(), then its
            //     // prefetch() was never called, so there must already be no queued objects or ids.
            // }

            groove.prefetch_snapshot = snapshot_target;
<<<<<<< HEAD
            assert(groove.prefetch_ids.count() == 0);
=======
            assert(groove.prefetch_objects.count() == 0);
            assert(groove.prefetch_keys.count() == 0);
>>>>>>> 2b0d31f8
        }

        /// This must be called by the state machine for every key to be prefetched.
        /// We tolerate duplicate IDs enqueued by the state machine.
        /// For example, if all unique operations require the same two dependencies.
<<<<<<< HEAD
        pub inline fn prefetch_enqueue(groove: *Groove, key: PrimaryKey) void {
            if (!groove.objects_cache.has(key)) {
                groove.prefetch_ids.putAssumeCapacity(key, {});
=======
        pub fn prefetch_enqueue(groove: *Groove, key: PrimaryKey) void {
            if (has_id) {
                if (!groove.ids.key_range_contains(groove.prefetch_snapshot.?, key)) return;
                groove.prefetch_from_memory_by_id(key);
            } else {
                groove.prefetch_from_memory_by_timestamp(key);
            }
        }

        /// This function attempts to prefetch a value for the given id from the IdTree's
        /// mutable table, immutable table, and the table blocks in the grid cache.
        /// If found in the IdTree, we attempt to prefetch a value for the timestamp.
        /// TODO: We may have to remove this function once Fed's prefetching changes are merged,
        /// since those changes remove lookup_from_memory.
        fn prefetch_from_memory_by_id(groove: *Groove, id: PrimaryKey) void {
            switch (groove.ids.lookup_from_memory(groove.prefetch_snapshot.?, id)) {
                .negative => {},
                .positive => |id_tree_value| {
                    if (IdTreeValue.tombstone(id_tree_value)) return;
                    groove.prefetch_from_memory_by_timestamp(id_tree_value.timestamp);
                },
                .possible => |level| {
                    groove.prefetch_keys.putAssumeCapacity(.{
                        .key = .{ .id = id },
                        .level = level,
                    }, {});
                },
            }
        }

        /// This function attempts to prefetch a value for the timestamp from the ObjectTree's
        /// mutable table, immutable table, and the table blocks in the grid cache.
        /// TODO: We may have to remove this function once Fed's prefetching changes are merged,
        /// since those changes remove lookup_from_memory.
        fn prefetch_from_memory_by_timestamp(groove: *Groove, timestamp: u64) void {
            switch (groove.objects.lookup_from_memory(groove.prefetch_snapshot.?, timestamp)) {
                .negative => {},
                .positive => |object| {
                    assert(!ObjectTreeHelpers(Object).tombstone(object));
                    groove.prefetch_objects.putAssumeCapacity(object.*, {});
                },
                .possible => |level| {
                    groove.prefetch_keys.putAssumeCapacity(.{
                        .key = .{ .timestamp = timestamp },
                        .level = level,
                    }, {});
                },
>>>>>>> 2b0d31f8
            }
        }

        /// Ensure the objects corresponding to all ids enqueued with prefetch_enqueue() are
        /// available in `objects_cache`.
        pub fn prefetch(
            groove: *Groove,
            callback: *const fn (*PrefetchContext) void,
            context: *PrefetchContext,
        ) void {
            context.* = .{
                .groove = groove,
                .callback = callback,
                .snapshot = groove.prefetch_snapshot.?,
                .key_iterator = groove.prefetch_keys.keyIterator(),
            };
            groove.prefetch_snapshot = null;
            context.start_workers();
        }

        pub const PrefetchContext = struct {
            groove: *Groove,
            callback: *const fn (*PrefetchContext) void,
            snapshot: u64,

            key_iterator: PrefetchKeys.KeyIterator,

            /// The goal is to fully utilize the disk I/O to ensure the prefetch completes as
            /// quickly as possible, so we run multiple lookups in parallel based on the max
            /// I/O depth of the Grid.
            workers: [Grid.read_iops_max]PrefetchWorker = undefined,
            /// The number of workers that are currently running in parallel.
            workers_busy: u32 = 0,

            fn start_workers(context: *PrefetchContext) void {
                assert(context.workers_busy == 0);

                // Track an extra "worker" that will finish after the loop.
                //
                // This prevents `context.finish()` from being called within the loop body when
                // every worker finishes synchronously. `context.finish()` calls the user-provided
                // callback which may re-use the memory of this `PrefetchContext`. However, we
                // rely on `context` being well-defined for the loop condition.
                context.workers_busy += 1;

                for (context.workers) |*worker| {
                    worker.* = .{ .context = context };
                    context.workers_busy += 1;
                    worker.lookup_start_next();
                }

                assert(context.workers_busy >= 1);
                context.worker_finished();
            }

            fn worker_finished(context: *PrefetchContext) void {
                context.workers_busy -= 1;
                if (context.workers_busy == 0) context.finish();
            }

            fn finish(context: *PrefetchContext) void {
                assert(context.workers_busy == 0);

                assert(context.key_iterator.next() == null);
                context.groove.prefetch_keys.clearRetainingCapacity();
                assert(context.groove.prefetch_keys.count() == 0);

                context.callback(context);
            }
        };

        pub const PrefetchWorker = struct {
            // Since lookup contexts are used one at a time, it's safe to access
            // the union's fields and reuse the same memory for all context instances.
            // Can't use extern/packed union as the LookupContextes aren't ABI compliant.
            const LookupContext = union(enum) {
                id: if (has_id) IdTree.LookupContext else void,
                object: ObjectTree.LookupContext,

                pub const Field = std.meta.FieldEnum(LookupContext);
                pub fn FieldType(comptime field: Field) type {
                    return std.meta.fieldInfo(LookupContext, field).field_type;
                }

                pub inline fn parent(
                    comptime field: Field,
                    completion: *FieldType(field),
                ) *PrefetchWorker {
                    const lookup = stdx.union_field_parent_ptr(LookupContext, field, completion);
                    return @fieldParentPtr(PrefetchWorker, "lookup", lookup);
                }

                pub inline fn get(self: *LookupContext, comptime field: Field) *FieldType(field) {
                    self.* = @unionInit(LookupContext, @tagName(field), undefined);
                    return &@field(self, @tagName(field));
                }
            };

            context: *PrefetchContext,
            lookup: LookupContext = undefined,

            fn lookup_start_next(worker: *PrefetchWorker) void {
                const prefetch_key = worker.context.key_iterator.next() orelse {
                    worker.context.worker_finished();
                    return;
                };

<<<<<<< HEAD
                if (!has_id) {
                    worker.lookup_with_timestamp(id.*);
                    return;
                }

                // If not in the LSM tree's cache, the object must be read from disk and added
                // to our prefetch_objects cache map.
                worker.context.groove.ids.lookup_from_levels(
                    lookup_id_callback,
                    &worker.lookup.id,
                    worker.context.snapshot,
                    id.*,
                );
=======
                // prefetch_enqueue() ensures that the tree's cache is checked before queueing the
                // object for prefetching. If not in the LSM tree's cache, the object must be read
                // from disk and added to the auxiliary prefetch_objects hash map.
                switch (prefetch_key.key) {
                    .id => |id| {
                        if (has_id) {
                            worker.context.groove.ids.lookup_from_levels_storage(.{
                                .callback = lookup_id_callback,
                                .context = worker.lookup.get(.id),
                                .snapshot = worker.context.snapshot,
                                .key = id,
                                .level_min = prefetch_key.level,
                            });
                        } else unreachable;
                    },
                    .timestamp => |timestamp| {
                        worker.context.groove.objects.lookup_from_levels_storage(.{
                            .callback = lookup_object_callback,
                            .context = worker.lookup.get(.object),
                            .snapshot = worker.context.snapshot,
                            .key = timestamp,
                            .level_min = prefetch_key.level,
                        });
                    },
                }
>>>>>>> 2b0d31f8
            }

            fn lookup_id_callback(
                completion: *IdTree.LookupContext,
                result: ?*const IdTreeValue,
            ) void {
<<<<<<< HEAD
                const worker = LookupContext.parent(completion);
=======
                const worker = LookupContext.parent(.id, completion);
>>>>>>> 2b0d31f8
                worker.lookup = undefined;

                if (result) |id_tree_value| {
                    if (!id_tree_value.tombstone()) {
                        worker.lookup_by_timestamp(id_tree_value.timestamp);
                        return;
                    }
                }

                worker.lookup_start_next();
            }

<<<<<<< HEAD
            fn lookup_with_timestamp(worker: *PrefetchWorker, timestamp: u64) void {
                std.log.info("lookup_with_timestamp: {}", .{timestamp});
                worker.context.groove.objects.lookup_from_levels(
                    lookup_object_callback,
                    &worker.lookup.object,
                    worker.context.snapshot,
                    timestamp,
                );
=======
            fn lookup_by_timestamp(worker: *PrefetchWorker, timestamp: u64) void {
                switch (worker.context.groove.objects.lookup_from_memory(
                    worker.context.snapshot,
                    timestamp,
                )) {
                    .negative => {
                        lookup_object_callback(&worker.lookup.object, null);
                    },
                    .positive => |value| {
                        lookup_object_callback(&worker.lookup.object, value);
                    },
                    .possible => |level_min| {
                        worker.context.groove.objects.lookup_from_levels_storage(.{
                            .callback = lookup_object_callback,
                            .context = worker.lookup.get(.object),
                            .snapshot = worker.context.snapshot,
                            .key = timestamp,
                            .level_min = level_min,
                        });
                    },
                }
>>>>>>> 2b0d31f8
            }

            fn lookup_object_callback(
                completion: *ObjectTree.LookupContext,
                result: ?*const Object,
            ) void {
<<<<<<< HEAD
                std.log.info("lookup_object_callback: {}", .{result});
                const worker = LookupContext.parent(completion);
=======
                const worker = LookupContext.parent(.object, completion);
>>>>>>> 2b0d31f8
                worker.lookup = undefined;

                // TODO: Revisit - conflict
                if (result) |object| {
                    assert(!ObjectTreeHelpers(Object).tombstone(object));
                    worker.context.groove.objects_cache.upsert(object);
                }

                worker.lookup_start_next();
            }
        };

        /// Insert the value into the objects tree and associated index trees, asserting that it doesn't
        /// already exist.
        pub fn insert(groove: *Groove, object: *const Object) void {
            assert(!groove.objects_cache.has(@field(object, primary_field)));

            groove.objects_cache.upsert(object);

<<<<<<< HEAD
            if (has_id) groove.ids.put(&IdTreeValue{ .id = object.id, .timestamp = object.timestamp });
            groove.objects.put(object);
=======
        /// Insert the value into the objects tree and its fields into the index trees.
        fn insert(groove: *Groove, object: *const Object) void {
            groove.objects.put(object);
            if (has_id) {
                groove.ids.put(&IdTreeValue{ .id = object.id, .timestamp = object.timestamp });
                groove.ids.key_range_update(object.id);
            }
>>>>>>> 2b0d31f8

            inline for (std.meta.fields(IndexTrees)) |field| {
                const Helper = IndexTreeFieldHelperType(field.name);

                if (Helper.derive_index(object)) |index| {
                    const index_value = Helper.derive_value(object, index);
                    @field(groove.indexes, field.name).put(&index_value);
                }
            }
        }

        /// Insert the value (or update it, if it exists)
        /// Update the object and index trees by diff'ing the old and new values.
        pub fn upsert(groove: *Groove, new: *const Object) void {
            const maybe_old = groove.objects_cache.get(@field(new, primary_field));

            if (maybe_old == null) {
                return groove.insert(new);
            }

            // Explict stack copy needed
            // TODO: Triple check the below. Something is funky here, before we were bugging out
            // because we weren't copying this and taking it by ptr instead.
            const old = maybe_old.?.*;

            assert(@field(old, primary_field) == @field(new, primary_field));
            assert(old.timestamp == new.timestamp);

            // Sanity check to ensure we're not just aliasing the same memory.
            assert(&old != new);

            groove.objects_cache.upsert(new);

            // The ID can't change, so no need to update the ID tree.

            // Update the object tree entry if any of the fields (even ignored) are different.
            if (!std.mem.eql(u8, std.mem.asBytes(&old), std.mem.asBytes(new))) {
                // Unlike the index trees, the new and old values in the object tree share the
                // same key. Therefore put() is sufficient to overwrite the old value.
                groove.objects.put(new);
            }

            inline for (std.meta.fields(IndexTrees)) |field| {
                const Helper = IndexTreeFieldHelperType(field.name);
                const old_index = Helper.derive_index(&old);
                const new_index = Helper.derive_index(new);

                // Only update the indexes that change.
                if (!std.meta.eql(old_index, new_index)) {
                    if (old_index) |index| {
                        const old_index_value = Helper.derive_value(&old, index);
                        @field(groove.indexes, field.name).remove(&old_index_value);
                    }

                    if (new_index) |index| {
                        const new_index_value = Helper.derive_value(new, index);
                        @field(groove.indexes, field.name).put(&new_index_value);
                    }
                }
            }
        }

        /// Asserts that the object with the given PrimaryKey exists.
        /// Nothing actually calls this at the moment
        pub fn remove(groove: *Groove, key: PrimaryKey) void {
            assert(false);

            const object = groove.objects_cache.get(key).?;

            groove.objects.remove(object);
            if (has_id) {
                groove.ids.remove(&IdTreeValue{ .id = object.id, .timestamp = object.timestamp });
            }

            groove.objects_cache.remove(key);

            inline for (std.meta.fields(IndexTrees)) |field| {
                const Helper = IndexTreeFieldHelperType(field.name);

                if (Helper.derive_index(object)) |index| {
                    const index_value = Helper.derive_value(object, index);
                    @field(groove.indexes, field.name).remove(&index_value);
                }
            }
        }

<<<<<<< HEAD
        pub fn scope_open(groove: *Groove) void {
            groove.objects_cache.scope_open();
            inline for (std.meta.fields(IndexTrees)) |field| {
                @field(groove.indexes, field.name).scope_open();
            }
        }

        pub fn scope_close(groove: *Groove, data: ScopeCloseMode) void {
            // To close a scope, we do two things, at two different logical levels:
            // 1. Reset each Tree's table_mutable to the index in the scope. Since table_mutable is a log
            //    of operations, this effectively undoes them
            // 2. Revert our objects_cache back to the state when the scope was taken. This is a bit more
            //    involved. We have eviction handling (objects_cache is a hybrid SetAssociateCache with a
            //    HashMap to catch evictions). When a scope is definied, our eviction handler will do an
            //    extra check to see if the value being evicted is because of an update. If so, it'll store
            //    the _first_ instance in a map. On revert, we apply the values in this map over the current
            //    object cache.
            groove.objects_cache.scope_close(data);
            inline for (std.meta.fields(IndexTrees)) |field| {
                @field(groove.indexes, field.name).scope_close(data);
            }
=======
            groove.prefetch_objects.removeByPtr(object);
>>>>>>> 2b0d31f8
        }

        /// Maximum number of pending sync callbacks (ObjectTree + IdTree + IndexTrees).
        const join_pending_max = 1 + @boolToInt(has_id) + std.meta.fields(IndexTrees).len;

        fn JoinType(comptime join_op: JoinOp) type {
            return struct {
                pub fn start(groove: *Groove, join_callback: Callback) void {
                    // Make sure no sync op is currently running.
                    assert(groove.join_op == null);
                    assert(groove.join_pending == 0);
                    assert(groove.join_callback == null);

                    // Start the sync operations
                    groove.join_op = join_op;
                    groove.join_callback = join_callback;
                    groove.join_pending = join_pending_max;
                }

                const JoinField = union(enum) {
                    ids,
                    objects,
                    index: []const u8,
                };

                /// Returns LSM tree type for the given index field name (or ObjectTree if null).
                fn TreeFor(comptime join_field: JoinField) type {
                    return switch (join_field) {
                        .ids => IdTree,
                        .objects => ObjectTree,
                        .index => |field| @TypeOf(@field(@as(IndexTrees, undefined), field)),
                    };
                }

                pub fn tree_callback(
                    comptime join_field: JoinField,
                ) *const fn (*TreeFor(join_field)) void {
                    return struct {
                        fn tree_cb(tree: *TreeFor(join_field)) void {
                            // Derive the groove pointer from the tree using the join_field.
                            const groove = switch (join_field) {
                                .ids => @fieldParentPtr(Groove, "ids", tree),
                                .objects => @fieldParentPtr(Groove, "objects", tree),
                                .index => |field| blk: {
                                    const indexes = @fieldParentPtr(IndexTrees, field, tree);
                                    break :blk @fieldParentPtr(Groove, "indexes", indexes);
                                },
                            };

                            // Make sure the sync operation is currently running.
                            assert(groove.join_op == join_op);
                            assert(groove.join_callback != null);
                            assert(groove.join_pending <= join_pending_max);

                            // Guard until all pending sync ops complete.
                            groove.join_pending -= 1;
                            if (groove.join_pending > 0) return;

                            const callback = groove.join_callback.?;
                            groove.join_op = null;
                            groove.join_callback = null;
                            callback(groove);
                        }
                    }.tree_cb;
                }
            };
        }

        pub fn open(groove: *Groove, callback: Callback) void {
            const Join = JoinType(.open);
            Join.start(groove, callback);

            if (has_id) groove.ids.open(Join.tree_callback(.ids));
            groove.objects.open(Join.tree_callback(.objects));

            inline for (std.meta.fields(IndexTrees)) |field| {
                const open_callback = Join.tree_callback(.{ .index = field.name });
                @field(groove.indexes, field.name).open(open_callback);
            }
        }

        pub fn compact(groove: *Groove, callback: Callback, op: u64) void {
            // Start a compacting join operation.
            const Join = JoinType(.compacting);
            Join.start(groove, callback);

            // Compact the IdTree and ObjectTree.
            if (has_id) groove.ids.compact(Join.tree_callback(.ids), op);
            groove.objects.compact(Join.tree_callback(.objects), op);

            // Compact the IndexTrees.
            inline for (std.meta.fields(IndexTrees)) |field| {
                const compact_callback = Join.tree_callback(.{ .index = field.name });
                @field(groove.indexes, field.name).compact(compact_callback, op);
            }

            // Compact the objects_cache.
            groove.objects_cache.op = op;
            if (op > 2) {
                groove.objects_cache.compact(op - 2);
            }
        }

        pub fn compact_end(groove: *Groove) void {
            assert(groove.join_callback == null);

            if (has_id) groove.ids.compact_end();
            groove.objects.compact_end();

            inline for (std.meta.fields(IndexTrees)) |field| {
                @field(groove.indexes, field.name).compact_end();
            }
        }

        pub fn checkpoint(groove: *Groove, callback: Callback) void {
            // Start a checkpoint join operation.
            const Join = JoinType(.checkpoint);
            Join.start(groove, callback);

            // Checkpoint the IdTree and ObjectTree.
            if (has_id) groove.ids.checkpoint(Join.tree_callback(.ids));
            groove.objects.checkpoint(Join.tree_callback(.objects));

            // Checkpoint the IndexTrees.
            inline for (std.meta.fields(IndexTrees)) |field| {
                const checkpoint_callback = Join.tree_callback(.{ .index = field.name });
                @field(groove.indexes, field.name).checkpoint(checkpoint_callback);
            }
        }
    };
}

test "Groove" {
    const Transfer = @import("../tigerbeetle.zig").Transfer;
    const Storage = @import("../storage.zig").Storage;

    const Groove = GrooveType(
        Storage,
        Transfer,
        .{
            .ids = .{
                .timestamp = 1,
                .id = 2,
                .debit_account_id = 3,
                .credit_account_id = 4,
                .pending_id = 5,
                .timeout = 6,
                .ledger = 7,
                .code = 8,
                .amount = 9,
            },
            // Doesn't matter for this test.
            .value_count_max = .{
                .timestamp = 1,
                .id = 1,
                .debit_account_id = 1,
                .credit_account_id = 1,
                .user_data = 1,
                .pending_id = 1,
                .timeout = 1,
                .ledger = 1,
                .code = 1,
                .amount = 1,
            },
            .ignored = [_][]const u8{ "reserved", "user_data", "flags" },
            .derived = .{},
        },
    );

    _ = Groove.init;
    _ = Groove.deinit;

    _ = Groove.get;
    _ = Groove.upsert;
    _ = Groove.remove;

    _ = Groove.compact;
    _ = Groove.checkpoint;

    _ = Groove.prefetch_enqueue;
    _ = Groove.prefetch;
    _ = Groove.prefetch_setup;

    std.testing.refAllDecls(Groove.PrefetchWorker);
    std.testing.refAllDecls(Groove.PrefetchContext);
}<|MERGE_RESOLUTION|>--- conflicted
+++ resolved
@@ -448,18 +448,12 @@
             open,
         };
 
-<<<<<<< HEAD
-        const PrefetchIDs = std.AutoHashMapUnmanaged(PrimaryKey, void);
-=======
-        const primary_field = if (has_id) "id" else "timestamp";
-        const PrimaryKey = @TypeOf(@field(@as(Object, undefined), primary_field));
         const PrefetchKey = struct { key: union(enum) {
             id: PrimaryKey,
             timestamp: u64,
         }, level: u8 };
 
         const PrefetchKeys = std.AutoHashMapUnmanaged(PrefetchKey, void);
->>>>>>> 2b0d31f8
 
         join_op: ?JoinOp = null,
         join_pending: usize = 0,
@@ -580,12 +574,7 @@
                 .ids = id_tree,
                 .indexes = index_trees,
 
-<<<<<<< HEAD
-                .prefetch_ids = prefetch_ids,
-=======
                 .prefetch_keys = prefetch_keys,
-                .prefetch_objects = prefetch_objects,
->>>>>>> 2b0d31f8
                 .prefetch_snapshot = null,
                 .objects_cache = objects_cache,
             };
@@ -599,15 +588,9 @@
             groove.objects.deinit(allocator);
             if (has_id) groove.ids.deinit(allocator);
 
-<<<<<<< HEAD
-            groove.prefetch_ids.deinit(allocator);
-
+            groove.prefetch_keys.deinit(allocator);
             groove.objects_cache.deinit(allocator);
             allocator.destroy(groove.objects_cache);
-=======
-            groove.prefetch_keys.deinit(allocator);
-            groove.prefetch_objects.deinit(allocator);
->>>>>>> 2b0d31f8
 
             groove.* = undefined;
         }
@@ -619,24 +602,15 @@
             groove.objects.reset();
             if (has_id) groove.ids.reset();
 
-<<<<<<< HEAD
-            groove.prefetch_ids.clearRetainingCapacity();
+            groove.prefetch_keys.clearRetainingCapacity();
             groove.objects_cache.reset();
-=======
-            groove.prefetch_keys.clearRetainingCapacity();
-            groove.prefetch_objects.clearRetainingCapacity();
->>>>>>> 2b0d31f8
 
             groove.* = .{
                 .objects = groove.objects,
                 .ids = groove.ids,
                 .indexes = groove.indexes,
-<<<<<<< HEAD
-                .prefetch_ids = groove.prefetch_ids,
-=======
                 .prefetch_keys = groove.prefetch_keys,
                 .prefetch_objects = groove.prefetch_objects,
->>>>>>> 2b0d31f8
                 .prefetch_snapshot = null,
                 .objects_cache = groove.objects_cache,
             };
@@ -649,7 +623,6 @@
         /// Must be called directly before the state machine begins queuing ids for prefetch.
         /// When `snapshot` is null, prefetch from the current snapshot.
         pub fn prefetch_setup(groove: *Groove, snapshot: ?u64) void {
-<<<<<<< HEAD
             // TODO: Snapshot path not tested....
             assert(snapshot == null);
 
@@ -659,12 +632,8 @@
             const snapshot_max = groove.objects.lookup_snapshot_max.?;
             assert(!has_id or snapshot_max == groove.ids.lookup_snapshot_max.?);
 
-            const snapshot_target = snapshot orelse snapshot_max;
-            assert(snapshot_target <= snapshot_max);
-=======
             const snapshot_target = snapshot orelse snapshot_latest;
             assert(snapshot_target <= snapshot_latest);
->>>>>>> 2b0d31f8
 
             // if (groove.prefetch_snapshot == null) {
             //     groove.prefetch_objects.clearRetainingCapacity();
@@ -674,28 +643,20 @@
             // }
 
             groove.prefetch_snapshot = snapshot_target;
-<<<<<<< HEAD
-            assert(groove.prefetch_ids.count() == 0);
-=======
-            assert(groove.prefetch_objects.count() == 0);
             assert(groove.prefetch_keys.count() == 0);
->>>>>>> 2b0d31f8
         }
 
         /// This must be called by the state machine for every key to be prefetched.
         /// We tolerate duplicate IDs enqueued by the state machine.
         /// For example, if all unique operations require the same two dependencies.
-<<<<<<< HEAD
         pub inline fn prefetch_enqueue(groove: *Groove, key: PrimaryKey) void {
             if (!groove.objects_cache.has(key)) {
-                groove.prefetch_ids.putAssumeCapacity(key, {});
-=======
-        pub fn prefetch_enqueue(groove: *Groove, key: PrimaryKey) void {
-            if (has_id) {
-                if (!groove.ids.key_range_contains(groove.prefetch_snapshot.?, key)) return;
-                groove.prefetch_from_memory_by_id(key);
-            } else {
-                groove.prefetch_from_memory_by_timestamp(key);
+                if (has_id) {
+                    if (!groove.ids.key_range_contains(groove.prefetch_snapshot.?, key)) return;
+                    groove.prefetch_from_memory_by_id(key);
+                } else {
+                    groove.prefetch_from_memory_by_timestamp(key);
+                }
             }
         }
 
@@ -737,7 +698,6 @@
                         .level = level,
                     }, {});
                 },
->>>>>>> 2b0d31f8
             }
         }
 
@@ -845,21 +805,6 @@
                     return;
                 };
 
-<<<<<<< HEAD
-                if (!has_id) {
-                    worker.lookup_with_timestamp(id.*);
-                    return;
-                }
-
-                // If not in the LSM tree's cache, the object must be read from disk and added
-                // to our prefetch_objects cache map.
-                worker.context.groove.ids.lookup_from_levels(
-                    lookup_id_callback,
-                    &worker.lookup.id,
-                    worker.context.snapshot,
-                    id.*,
-                );
-=======
                 // prefetch_enqueue() ensures that the tree's cache is checked before queueing the
                 // object for prefetching. If not in the LSM tree's cache, the object must be read
                 // from disk and added to the auxiliary prefetch_objects hash map.
@@ -885,18 +830,13 @@
                         });
                     },
                 }
->>>>>>> 2b0d31f8
             }
 
             fn lookup_id_callback(
                 completion: *IdTree.LookupContext,
                 result: ?*const IdTreeValue,
             ) void {
-<<<<<<< HEAD
-                const worker = LookupContext.parent(completion);
-=======
                 const worker = LookupContext.parent(.id, completion);
->>>>>>> 2b0d31f8
                 worker.lookup = undefined;
 
                 if (result) |id_tree_value| {
@@ -909,16 +849,6 @@
                 worker.lookup_start_next();
             }
 
-<<<<<<< HEAD
-            fn lookup_with_timestamp(worker: *PrefetchWorker, timestamp: u64) void {
-                std.log.info("lookup_with_timestamp: {}", .{timestamp});
-                worker.context.groove.objects.lookup_from_levels(
-                    lookup_object_callback,
-                    &worker.lookup.object,
-                    worker.context.snapshot,
-                    timestamp,
-                );
-=======
             fn lookup_by_timestamp(worker: *PrefetchWorker, timestamp: u64) void {
                 switch (worker.context.groove.objects.lookup_from_memory(
                     worker.context.snapshot,
@@ -940,19 +870,13 @@
                         });
                     },
                 }
->>>>>>> 2b0d31f8
             }
 
             fn lookup_object_callback(
                 completion: *ObjectTree.LookupContext,
                 result: ?*const Object,
             ) void {
-<<<<<<< HEAD
-                std.log.info("lookup_object_callback: {}", .{result});
-                const worker = LookupContext.parent(completion);
-=======
                 const worker = LookupContext.parent(.object, completion);
->>>>>>> 2b0d31f8
                 worker.lookup = undefined;
 
                 // TODO: Revisit - conflict
@@ -972,18 +896,11 @@
 
             groove.objects_cache.upsert(object);
 
-<<<<<<< HEAD
-            if (has_id) groove.ids.put(&IdTreeValue{ .id = object.id, .timestamp = object.timestamp });
-            groove.objects.put(object);
-=======
-        /// Insert the value into the objects tree and its fields into the index trees.
-        fn insert(groove: *Groove, object: *const Object) void {
-            groove.objects.put(object);
             if (has_id) {
                 groove.ids.put(&IdTreeValue{ .id = object.id, .timestamp = object.timestamp });
                 groove.ids.key_range_update(object.id);
             }
->>>>>>> 2b0d31f8
+            groove.objects.put(object);
 
             inline for (std.meta.fields(IndexTrees)) |field| {
                 const Helper = IndexTreeFieldHelperType(field.name);
@@ -1070,7 +987,6 @@
             }
         }
 
-<<<<<<< HEAD
         pub fn scope_open(groove: *Groove) void {
             groove.objects_cache.scope_open();
             inline for (std.meta.fields(IndexTrees)) |field| {
@@ -1092,9 +1008,6 @@
             inline for (std.meta.fields(IndexTrees)) |field| {
                 @field(groove.indexes, field.name).scope_close(data);
             }
-=======
-            groove.prefetch_objects.removeByPtr(object);
->>>>>>> 2b0d31f8
         }
 
         /// Maximum number of pending sync callbacks (ObjectTree + IdTree + IndexTrees).
