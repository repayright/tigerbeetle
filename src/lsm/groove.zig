const std = @import("std");
const builtin = @import("builtin");
const assert = std.debug.assert;
const math = std.math;
const mem = std.mem;

const stdx = @import("../stdx.zig");
const constants = @import("../constants.zig");

const TableType = @import("table.zig").TableType;
const TreeType = @import("tree.zig").TreeType;
const GridType = @import("../vsr/grid.zig").GridType;
const CompositeKey = @import("composite_key.zig").CompositeKey;
const NodePool = @import("node_pool.zig").NodePool(constants.lsm_manifest_node_size, 16);
<<<<<<< HEAD
const CacheMap = @import("cache_map.zig").CacheMap;
const ScopeCloseMode = @import("tree.zig").ScopeCloseMode;
=======
const Fingerprint = @import("bloom_filter.zig").Fingerprint;
>>>>>>> 2a4f6843

const snapshot_latest = @import("tree.zig").snapshot_latest;
const key_fingerprint = @import("tree.zig").key_fingerprint;

fn ObjectTreeHelpers(comptime Object: type) type {
    assert(@hasField(Object, "timestamp"));
    assert(std.meta.fieldInfo(Object, .timestamp).field_type == u64);

    return struct {
        inline fn compare_keys(timestamp_a: u64, timestamp_b: u64) std.math.Order {
            return std.math.order(timestamp_a, timestamp_b);
        }

        inline fn key_from_value(value: *const Object) u64 {
            return value.timestamp & ~@as(u64, tombstone_bit);
        }

        const sentinel_key = std.math.maxInt(u64);
        const tombstone_bit = 1 << (64 - 1);

        inline fn tombstone(value: *const Object) bool {
            return (value.timestamp & tombstone_bit) != 0;
        }

        inline fn tombstone_from_key(timestamp: u64) Object {
            var value = std.mem.zeroes(Object); // Full zero-initialized Value.
            value.timestamp = timestamp | tombstone_bit;
            return value;
        }
    };
}

const IdTreeValue = extern struct {
    id: u128,
    timestamp: u64,
    padding: u64 = 0,

    comptime {
        // Assert that there is no implicit padding.
        assert(@sizeOf(IdTreeValue) == 32);
        assert(stdx.no_padding(IdTreeValue));
    }

    inline fn compare_keys(a: u128, b: u128) std.math.Order {
        return std.math.order(a, b);
    }

    inline fn key_from_value(value: *const IdTreeValue) u128 {
        return value.id;
    }

    const sentinel_key = std.math.maxInt(u128);
    const tombstone_bit = 1 << (64 - 1);

    inline fn tombstone(value: *const IdTreeValue) bool {
        return (value.timestamp & tombstone_bit) != 0;
    }

    inline fn tombstone_from_key(id: u128) IdTreeValue {
        return .{
            .id = id,
            .timestamp = tombstone_bit,
        };
    }
};

/// Normalizes index tree field types into either u64 or u128 for CompositeKey
fn IndexCompositeKeyType(comptime Field: type) type {
    switch (@typeInfo(Field)) {
        .Enum => |e| {
            return switch (@bitSizeOf(e.tag_type)) {
                0...@bitSizeOf(u64) => u64,
                @bitSizeOf(u65)...@bitSizeOf(u128) => u128,
                else => @compileError("Unsupported enum tag for index: " ++ @typeName(e.tag_type)),
            };
        },
        .Int => |i| {
            if (i.signedness != .unsigned) {
                @compileError("Index int type (" ++ @typeName(Field) ++ ") is not unsigned");
            }
            return switch (@bitSizeOf(Field)) {
                0...@bitSizeOf(u64) => u64,
                @bitSizeOf(u65)...@bitSizeOf(u128) => u128,
                else => @compileError("Unsupported int type for index: " ++ @typeName(Field)),
            };
        },
        else => @compileError("Index type " ++ @typeName(Field) ++ " is not supported"),
    }
}

comptime {
    assert(IndexCompositeKeyType(u1) == u64);
    assert(IndexCompositeKeyType(u16) == u64);
    assert(IndexCompositeKeyType(enum(u16) { x }) == u64);

    assert(IndexCompositeKeyType(u32) == u64);
    assert(IndexCompositeKeyType(u63) == u64);
    assert(IndexCompositeKeyType(u64) == u64);

    assert(IndexCompositeKeyType(enum(u65) { x }) == u128);
    assert(IndexCompositeKeyType(u65) == u128);
    assert(IndexCompositeKeyType(u128) == u128);
}

fn IndexTreeType(
    comptime Storage: type,
    comptime Field: type,
    comptime value_count_max: usize,
) type {
    const Key = CompositeKey(IndexCompositeKeyType(Field));
    const Table = TableType(
        Key,
        Key.Value,
        Key.compare_keys,
        Key.key_from_value,
        Key.sentinel_key,
        Key.tombstone,
        Key.tombstone_from_key,
        value_count_max,
        .secondary_index,
    );

    return TreeType(Table, Storage);
}

/// A Groove is a collection of LSM trees auto generated for fields on a struct type
/// as well as custom derived fields from said struct type.
pub fn GrooveType(
    comptime Storage: type,
    comptime Object: type,
    /// An anonymous struct instance which contains the following:
    ///
    /// - ids: { .tree = u128 }:
    ///     An anonymous struct which maps each of the groove's trees to a stable, forest-unique,
    ///     tree identifier.
    ///
    /// - value_count_max: { .field = usize }:
    ///     An anonymous struct which contains, for each field of `Object`,
    ///     the maximum number of values per table for the corresponding index tree.
    ///
    /// - ignored: [][]const u8:
    ///     An array of fields on the Object type that should not be given index trees
    ///
    /// - derived: { .field = *const fn (*const Object) ?DerivedType }:
    ///     An anonymous struct which contain fields that don't exist on the Object
    ///     but can be derived from an Object instance using the field's corresponding function.
    comptime groove_options: anytype,
) type {
    @setEvalBranchQuota(64000);

    const has_id = @hasField(Object, "id");
    if (has_id) assert(std.meta.fieldInfo(Object, .id).field_type == u128);

    assert(@hasField(Object, "timestamp"));
    assert(std.meta.fieldInfo(Object, .timestamp).field_type == u64);

    comptime var index_fields: []const std.builtin.Type.StructField = &.{};

    const primary_field = if (has_id) "id" else "timestamp";
    const PrimaryKey = @TypeOf(@field(@as(Object, undefined), primary_field));

    // Generate index LSM trees from the struct fields.
    for (std.meta.fields(Object)) |field| {
        // See if we should ignore this field from the options.
        //
        // By default, we ignore the "timestamp" field since it's a special identifier.
        // Since the "timestamp" is ignored by default, it shouldn't be provided in groove_options.ignored.
        comptime var ignored = mem.eql(u8, field.name, "timestamp") or mem.eql(u8, field.name, "id");
        for (groove_options.ignored) |ignored_field_name| {
            comptime assert(!std.mem.eql(u8, ignored_field_name, "timestamp"));
            comptime assert(!std.mem.eql(u8, ignored_field_name, "id"));
            ignored = ignored or std.mem.eql(u8, field.name, ignored_field_name);
        }

        if (!ignored) {
            const IndexTree = IndexTreeType(
                Storage,
                field.field_type,
                @field(groove_options.value_count_max, field.name),
            );
            index_fields = index_fields ++ [_]std.builtin.Type.StructField{
                .{
                    .name = field.name,
                    .field_type = IndexTree,
                    .default_value = null,
                    .is_comptime = false,
                    .alignment = @alignOf(IndexTree),
                },
            };
        }
    }

    // Generate IndexTrees for fields derived from the Value in groove_options.
    const derived_fields = std.meta.fields(@TypeOf(groove_options.derived));
    for (derived_fields) |field| {
        // Get the function info for the derived field.
        const derive_func = @field(groove_options.derived, field.name);
        const derive_func_info = @typeInfo(@TypeOf(derive_func)).Fn;

        // Make sure it has only one argument.
        if (derive_func_info.args.len != 1) {
            @compileError("expected derive fn to take in *const " ++ @typeName(Object));
        }

        // Make sure the function takes in a reference to the Value:
        const derive_arg = derive_func_info.args[0];
        if (derive_arg.is_generic) @compileError("expected derive fn arg to not be generic");
        if (derive_arg.arg_type != *const Object) {
            @compileError("expected derive fn to take in *const " ++ @typeName(Object));
        }

        // Get the return value from the derived field as the DerivedType.
        const derive_return_type = derive_func_info.return_type orelse {
            @compileError("expected derive fn to return valid tree index type");
        };

        // Create an IndexTree for the DerivedType:
        const tree_name = @typeName(Object) ++ "." ++ field.name;
        const DerivedType = @typeInfo(derive_return_type).Optional.child;
        const IndexTree = IndexTreeType(Storage, DerivedType, tree_name);

        index_fields = index_fields ++ &.{
            .{
                .name = field.name,
                .field_type = IndexTree,
                .default_value = null,
                .is_comptime = false,
                .alignment = @alignOf(IndexTree),
            },
        };
    }

    comptime var index_options_fields: []const std.builtin.Type.StructField = &.{};
    for (index_fields) |index_field| {
        const IndexTree = index_field.field_type;
        index_options_fields = index_options_fields ++ [_]std.builtin.Type.StructField{
            .{
                .name = index_field.name,
                .field_type = IndexTree.Options,
                .default_value = null,
                .is_comptime = false,
                .alignment = @alignOf(IndexTree.Options),
            },
        };
    }

    const _ObjectTree = blk: {
        const Table = TableType(
            u64, // key = timestamp
            Object,
            ObjectTreeHelpers(Object).compare_keys,
            ObjectTreeHelpers(Object).key_from_value,
            ObjectTreeHelpers(Object).sentinel_key,
            ObjectTreeHelpers(Object).tombstone,
            ObjectTreeHelpers(Object).tombstone_from_key,
            groove_options.value_count_max.timestamp,
            .general,
        );
        break :blk TreeType(Table, Storage);
    };

    const _IdTree = if (!has_id) void else blk: {
        const Table = TableType(
            u128,
            IdTreeValue,
            IdTreeValue.compare_keys,
            IdTreeValue.key_from_value,
            IdTreeValue.sentinel_key,
            IdTreeValue.tombstone,
            IdTreeValue.tombstone_from_key,
            groove_options.value_count_max.id,
            .general,
        );
        break :blk TreeType(Table, Storage);
    };

    const _IndexTrees = @Type(.{
        .Struct = .{
            .layout = .Auto,
            .fields = index_fields,
            .decls = &.{},
            .is_tuple = false,
        },
    });
    const IndexTreeOptions = @Type(.{
        .Struct = .{
            .layout = .Auto,
            .fields = index_options_fields,
            .decls = &.{},
            .is_tuple = false,
        },
    });

    // Verify groove index count:
    const indexes_count_actual = std.meta.fields(_IndexTrees).len;
    const indexes_count_expect = std.meta.fields(Object).len -
        groove_options.ignored.len -
        // The id/timestamp fields are implicitly ignored since it's the primary key for ObjectTree:
        (1 + @boolToInt(has_id)) +
        std.meta.fields(@TypeOf(groove_options.derived)).len;

    assert(indexes_count_actual == indexes_count_expect);
    assert(indexes_count_actual == std.meta.fields(IndexTreeOptions).len);

    // Generate a helper function for interacting with an Index field type.
    const IndexTreeFieldHelperType = struct {
        /// Returns true if the field is a derived field.
        fn is_derived(comptime field_name: []const u8) bool {
            comptime var derived = false;
            inline for (derived_fields) |derived_field| {
                derived = derived or std.mem.eql(u8, derived_field.name, field_name);
            }
            return derived;
        }

        /// Gets the index type from the index name (even if the index is derived).
        fn IndexType(comptime field_name: []const u8) type {
            if (!is_derived(field_name)) {
                return @TypeOf(@field(@as(Object, undefined), field_name));
            }

            const derived_fn = @TypeOf(@field(groove_options.derived, field_name));
            return @typeInfo(derived_fn).Fn.return_type.?.Optional.child;
        }

        fn HelperType(comptime field_name: []const u8) type {
            return struct {
                const Index = IndexType(field_name);

                /// Try to extract an index from the object, deriving it when necessary.
                pub fn derive_index(object: *const Object) ?Index {
                    if (comptime is_derived(field_name)) {
                        return @field(groove_options.derived, field_name)(object);
                    } else {
                        return @field(object, field_name);
                    }
                }

                /// Create a Value from the index that can be used in the IndexTree.
                pub fn derive_value(
                    object: *const Object,
                    index: Index,
                ) CompositeKey(IndexCompositeKeyType(Index)).Value {
                    return .{
                        .timestamp = object.timestamp,
                        .field = switch (@typeInfo(Index)) {
                            .Int => index,
                            .Enum => @enumToInt(index),
                            else => @compileError("Unsupported index type for " ++ field_name),
                        },
                    };
                }
            };
        }
    }.HelperType;

    const tombstone_bit = 1 << (64 - 1);

    const ObjectsCacheHelpers = struct {
        const HashMapContextValue = struct {
            pub inline fn eql(_: HashMapContextValue, a: Object, b: Object) bool {
                return equal(key_from_value(&a), key_from_value(&b));
            }

            pub inline fn hash(_: HashMapContextValue, value: Object) u64 {
                return stdx.hash_inline(key_from_value(&value));
            }
        };

        inline fn key_from_value(value: *const Object) PrimaryKey {
            if (has_id) {
                return value.id;
            } else {
                return value.timestamp & ~@as(u64, tombstone_bit);
            }
        }

        inline fn hash(key: PrimaryKey) u64 {
            return stdx.hash_inline(key);
        }

        inline fn equal(a: PrimaryKey, b: PrimaryKey) bool {
            return a == b;
        }

        inline fn tombstone_from_key(a: PrimaryKey) Object {
            var obj: Object = undefined;
            if (has_id) {
                obj.id = a;
                obj.timestamp = 0;
            } else {
                obj.timestamp = a;
            }
            obj.timestamp |= tombstone_bit;
            return obj;
        }

        inline fn tombstone(a: *const Object) bool {
            return (a.timestamp & tombstone_bit) != 0;
        }
    };

    const _ObjectsCache = CacheMap(
        PrimaryKey,
        Object,
        ObjectsCacheHelpers.key_from_value,
        ObjectsCacheHelpers.hash,
        ObjectsCacheHelpers.equal,
        ObjectsCacheHelpers.HashMapContextValue,
        ObjectsCacheHelpers.tombstone_from_key,
        ObjectsCacheHelpers.tombstone,
    );

    return struct {
        const Groove = @This();

        pub const ObjectTree = _ObjectTree;
        pub const IdTree = _IdTree;
        pub const IndexTrees = _IndexTrees;
        pub const ObjectsCache = _ObjectsCache;
        pub const config = groove_options;

        const Grid = GridType(Storage);

        const Callback = *const fn (*Groove) void;
        const JoinOp = enum {
            compacting,
            checkpoint,
            open,
        };

<<<<<<< HEAD
        const PrefetchKey = struct { key: union(enum) {
            id: PrimaryKey,
            timestamp: u64,
        }, level: u8 };
=======
        const primary_field = if (has_id) "id" else "timestamp";
        const PrimaryKey = @TypeOf(@field(@as(Object, undefined), primary_field));
>>>>>>> 2a4f6843

        const PrefetchKeys = std.AutoArrayHashMapUnmanaged(
            union(enum) {
                id: PrimaryKey,
                timestamp: u64,
            },
            struct {
                fingerprint: Fingerprint,
                level: u8,
            },
        );

        join_op: ?JoinOp = null,
        join_pending: usize = 0,
        join_callback: ?Callback = null,

        objects: ObjectTree,
        ids: IdTree,
        indexes: IndexTrees,

        /// Object IDs enqueued to be prefetched.
        /// Prefetching ensures that point lookups against the latest snapshot are synchronous.
        /// This shields state machine implementations from the challenges of concurrency and I/O,
        /// and enables simple state machine function signatures that commit writes atomically.
        prefetch_keys: PrefetchKeys,

        /// The snapshot to prefetch from.
        prefetch_snapshot: ?u64,

        /// This is used to accelerate point lookups and is not used for range queries.
        /// It's also where prefetched data is loaded into, so we don't have a different
        /// prefetch cache to our object cache.
        ///
        /// The values cache is only used for the latest snapshot for simplicity.
        /// Earlier snapshots will still be able to utilize the block cache.
        ///
        /// The values cache is updated on every `insert()`/`upsert()`/`remove()` and stores
        /// a duplicate of data that's already in table_mutable. This is done because
        /// keeping table_mutable as an array, and simplifying the compaction path
        /// is faster than trying to amortize and save memory.
        ///
        /// Invariant: if something is in our object tree, it _must_ exist in our object cache.
        objects_cache: *ObjectsCache,

        pub const Options = struct {
            /// The maximum number of objects that might be prefetched by a batch.
            prefetch_entries_max: u32,
            cache_entries_max: u32,

            tree_options_object: ObjectTree.Options,
            tree_options_id: if (has_id) IdTree.Options else void,
            tree_options_index: IndexTreeOptions,
        };

        pub fn init(
            allocator: mem.Allocator,
            node_pool: *NodePool,
            grid: *Grid,
            options: Options,
        ) !Groove {
            var objects_cache = try allocator.create(ObjectsCache);
            errdefer allocator.destroy(objects_cache);

            objects_cache.* = try ObjectsCache.init(allocator, .{
                .cache_value_count_max = 2048,

                // TODO: Sizing here
                .map_value_count_max = options.prefetch_entries_max * 2,
                .name = @typeName(Object),
            });
            errdefer objects_cache.deinit(allocator);

            // Intialize the object LSM tree.
            var object_tree = try ObjectTree.init(
                allocator,
                node_pool,
                grid,
                .{
                    .id = @field(groove_options.ids, "timestamp"),
                    .name = @typeName(Object),
                },
                options.tree_options_object,
            );
            errdefer object_tree.deinit(allocator);

            var id_tree = if (!has_id) {} else (try IdTree.init(
                allocator,
                node_pool,
                grid,
                .{
                    .id = @field(groove_options.ids, "id"),
                    .name = @typeName(Object) ++ ".id",
                },
                options.tree_options_id,
            ));
            errdefer if (has_id) id_tree.deinit(allocator);

            var index_trees_initialized: usize = 0;
            var index_trees: IndexTrees = undefined;

            // Make sure to deinit initialized index LSM trees on error.
            errdefer inline for (std.meta.fields(IndexTrees)) |field, field_index| {
                if (index_trees_initialized >= field_index + 1) {
                    @field(index_trees, field.name).deinit(allocator);
                }
            };

            // Initialize index LSM trees.
            inline for (std.meta.fields(IndexTrees)) |field| {
                @field(index_trees, field.name) = try field.field_type.init(
                    allocator,
                    node_pool,
                    grid,
                    .{
                        .id = @field(groove_options.ids, field.name),
                        .name = @typeName(Object) ++ "." ++ field.name,
                    },
                    @field(options.tree_options_index, field.name),
                );
                index_trees_initialized += 1;
            }

            var prefetch_keys = PrefetchKeys{};
            try prefetch_keys.ensureTotalCapacity(allocator, options.prefetch_entries_max);
            errdefer prefetch_keys.deinit(allocator);

            return Groove{
                .objects = object_tree,
                .ids = id_tree,
                .indexes = index_trees,

                .prefetch_keys = prefetch_keys,
                .prefetch_snapshot = null,
                .objects_cache = objects_cache,
            };
        }

        pub fn deinit(groove: *Groove, allocator: mem.Allocator) void {
            inline for (std.meta.fields(IndexTrees)) |field| {
                @field(groove.indexes, field.name).deinit(allocator);
            }

            groove.objects.deinit(allocator);
            if (has_id) groove.ids.deinit(allocator);

            groove.prefetch_keys.deinit(allocator);
            groove.objects_cache.deinit(allocator);
            allocator.destroy(groove.objects_cache);

            groove.* = undefined;
        }

        pub fn reset(groove: *Groove) void {
            inline for (std.meta.fields(IndexTrees)) |field| {
                @field(groove.indexes, field.name).reset();
            }
            groove.objects.reset();
            if (has_id) groove.ids.reset();

            groove.prefetch_keys.clearRetainingCapacity();
            groove.objects_cache.reset();

            groove.* = .{
                .objects = groove.objects,
                .ids = groove.ids,
                .indexes = groove.indexes,
                .prefetch_keys = groove.prefetch_keys,
                .prefetch_objects = groove.prefetch_objects,
                .prefetch_snapshot = null,
                .objects_cache = groove.objects_cache,
            };
        }

        pub fn get(groove: *const Groove, key: PrimaryKey) ?*const Object {
            return groove.objects_cache.get(key);
        }

        /// Must be called directly before the state machine begins queuing ids for prefetch.
        /// When `snapshot` is null, prefetch from the current snapshot.
        pub fn prefetch_setup(groove: *Groove, snapshot: ?u64) void {
            // TODO: Snapshot path not tested....
            assert(snapshot == null);

            // We may query the input tables of an ongoing compaction, but must not query the
            // output tables until the compaction is complete. (Until then, the output tables may
            // be in the manifest but not yet on disk).
            const snapshot_max = groove.objects.lookup_snapshot_max.?;
            assert(!has_id or snapshot_max == groove.ids.lookup_snapshot_max.?);

            const snapshot_target = snapshot orelse snapshot_latest;
            assert(snapshot_target <= snapshot_latest);

            // if (groove.prefetch_snapshot == null) {
            //     groove.prefetch_objects.clearRetainingCapacity();
            // } else {
            //     // If there is a snapshot already set from the previous prefetch_setup(), then its
            //     // prefetch() was never called, so there must already be no queued objects or ids.
            // }

            groove.prefetch_snapshot = snapshot_target;
            assert(groove.prefetch_keys.count() == 0);
        }

        /// This must be called by the state machine for every key to be prefetched.
        /// We tolerate duplicate IDs enqueued by the state machine.
        /// For example, if all unique operations require the same two dependencies.
<<<<<<< HEAD
        pub inline fn prefetch_enqueue(groove: *Groove, key: PrimaryKey) void {
            if (!groove.objects_cache.has(key)) {
                if (has_id) {
                    if (!groove.ids.key_range_contains(groove.prefetch_snapshot.?, key)) return;
                    groove.prefetch_from_memory_by_id(key);
                } else {
                    groove.prefetch_from_memory_by_timestamp(key);
                }
=======
        pub fn prefetch_enqueue(
            groove: *Groove,
            key: PrimaryKey,
        ) void {
            if (has_id) {
                if (!groove.ids.key_range_contains(groove.prefetch_snapshot.?, key)) return;
                groove.prefetch_from_memory_by_id(key);
            } else {
                groove.prefetch_from_memory_by_timestamp(key);
>>>>>>> 2a4f6843
            }
        }

        /// This function attempts to prefetch a value for the given id from the IdTree's
        /// mutable table, immutable table, and the table blocks in the grid cache.
        /// If found in the IdTree, we attempt to prefetch a value for the timestamp.
        /// TODO: We may have to remove this function once Fed's prefetching changes are merged,
        /// since those changes remove lookup_from_memory.
        fn prefetch_from_memory_by_id(groove: *Groove, id: PrimaryKey) void {
            const fingerprint = key_fingerprint(id);
            switch (groove.ids.lookup_from_memory(groove.prefetch_snapshot.?, id, fingerprint)) {
                .negative => {},
                .positive => |id_tree_value| {
                    if (IdTreeValue.tombstone(id_tree_value)) return;
                    groove.prefetch_from_memory_by_timestamp(id_tree_value.timestamp);
                },
                .possible => |level| {
                    groove.prefetch_keys.putAssumeCapacity(
                        .{ .id = id },
                        .{
                            .level = level,
                            .fingerprint = fingerprint,
                        },
                    );
                },
            }
        }

        /// This function attempts to prefetch a value for the timestamp from the ObjectTree's
        /// mutable table, immutable table, and the table blocks in the grid cache.
        /// TODO: We may have to remove this function once Fed's prefetching changes are merged,
        /// since those changes remove lookup_from_memory.
        fn prefetch_from_memory_by_timestamp(groove: *Groove, timestamp: u64) void {
            const fingerprint = key_fingerprint(timestamp);
            switch (groove.objects.lookup_from_memory(
                groove.prefetch_snapshot.?,
                timestamp,
                fingerprint,
            )) {
                .negative => {},
                .positive => |object| {
                    assert(!ObjectTreeHelpers(Object).tombstone(object));
                    groove.prefetch_objects.putAssumeCapacity(object.*, {});
                },
                .possible => |level| {
                    groove.prefetch_keys.putAssumeCapacity(
                        .{ .timestamp = timestamp },
                        .{
                            .fingerprint = fingerprint,
                            .level = level,
                        },
                    );
                },
            }
        }

        /// Ensure the objects corresponding to all ids enqueued with prefetch_enqueue() are
        /// available in `objects_cache`.
        pub fn prefetch(
            groove: *Groove,
            callback: *const fn (*PrefetchContext) void,
            context: *PrefetchContext,
        ) void {
            context.* = .{
                .groove = groove,
                .callback = callback,
                .snapshot = groove.prefetch_snapshot.?,
                .key_iterator = groove.prefetch_keys.iterator(),
            };
            groove.prefetch_snapshot = null;
            context.start_workers();
        }

        pub const PrefetchContext = struct {
            groove: *Groove,
            callback: *const fn (*PrefetchContext) void,
            snapshot: u64,

            key_iterator: PrefetchKeys.Iterator,
            /// The goal is to fully utilize the disk I/O to ensure the prefetch completes as
            /// quickly as possible, so we run multiple lookups in parallel based on the max
            /// I/O depth of the Grid.
            workers: [Grid.read_iops_max]PrefetchWorker = undefined,
            /// The number of workers that are currently running in parallel.
            workers_busy: u32 = 0,

            fn start_workers(context: *PrefetchContext) void {
                assert(context.workers_busy == 0);

                // Track an extra "worker" that will finish after the loop.
                //
                // This prevents `context.finish()` from being called within the loop body when
                // every worker finishes synchronously. `context.finish()` calls the user-provided
                // callback which may re-use the memory of this `PrefetchContext`. However, we
                // rely on `context` being well-defined for the loop condition.
                context.workers_busy += 1;

                for (context.workers) |*worker| {
                    worker.* = .{ .context = context };
                    context.workers_busy += 1;
                    worker.lookup_start_next();
                }

                assert(context.workers_busy >= 1);
                context.worker_finished();
            }

            fn worker_finished(context: *PrefetchContext) void {
                context.workers_busy -= 1;
                if (context.workers_busy == 0) context.finish();
            }

            fn finish(context: *PrefetchContext) void {
                assert(context.workers_busy == 0);

                assert(context.key_iterator.next() == null);
                context.groove.prefetch_keys.clearRetainingCapacity();
                assert(context.groove.prefetch_keys.count() == 0);

                context.callback(context);
            }
        };

        pub const PrefetchWorker = struct {
            // Since lookup contexts are used one at a time, it's safe to access
            // the union's fields and reuse the same memory for all context instances.
            // Can't use extern/packed union as the LookupContextes aren't ABI compliant.
            const LookupContext = union(enum) {
                id: if (has_id) IdTree.LookupContext else void,
                object: ObjectTree.LookupContext,

                pub const Field = std.meta.FieldEnum(LookupContext);
                pub fn FieldType(comptime field: Field) type {
                    return std.meta.fieldInfo(LookupContext, field).field_type;
                }

                pub inline fn parent(
                    comptime field: Field,
                    completion: *FieldType(field),
                ) *PrefetchWorker {
                    const lookup = stdx.union_field_parent_ptr(LookupContext, field, completion);
                    return @fieldParentPtr(PrefetchWorker, "lookup", lookup);
                }

                pub inline fn get(self: *LookupContext, comptime field: Field) *FieldType(field) {
                    self.* = @unionInit(LookupContext, @tagName(field), undefined);
                    return &@field(self, @tagName(field));
                }
            };

            context: *PrefetchContext,
            lookup: LookupContext = undefined,

            fn lookup_start_next(worker: *PrefetchWorker) void {
                const prefetch_entry = worker.context.key_iterator.next() orelse {
                    worker.context.worker_finished();
                    return;
                };

                // prefetch_enqueue() ensures that the tree's cache is checked before queueing the
                // object for prefetching. If not in the LSM tree's cache, the object must be read
                // from disk and added to the auxiliary prefetch_objects hash map.
                switch (prefetch_entry.key_ptr.*) {
                    .id => |id| {
                        if (constants.verify) {
                            assert(std.meta.eql(
                                prefetch_entry.value_ptr.fingerprint,
                                key_fingerprint(id),
                            ));
                        }

                        if (has_id) {
                            worker.context.groove.ids.lookup_from_levels_storage(.{
                                .callback = lookup_id_callback,
                                .context = worker.lookup.get(.id),
                                .snapshot = worker.context.snapshot,
                                .key = id,
                                .fingerprint = prefetch_entry.value_ptr.fingerprint,
                                .level_min = prefetch_entry.value_ptr.level,
                            });
                        } else unreachable;
                    },
                    .timestamp => |timestamp| {
                        if (constants.verify) {
                            assert(std.meta.eql(
                                prefetch_entry.value_ptr.fingerprint,
                                key_fingerprint(timestamp),
                            ));
                        }

                        worker.context.groove.objects.lookup_from_levels_storage(.{
                            .callback = lookup_object_callback,
                            .context = worker.lookup.get(.object),
                            .snapshot = worker.context.snapshot,
                            .key = timestamp,
                            .fingerprint = prefetch_entry.value_ptr.fingerprint,
                            .level_min = prefetch_entry.value_ptr.level,
                        });
                    },
                }
            }

            fn lookup_id_callback(
                completion: *IdTree.LookupContext,
                result: ?*const IdTreeValue,
            ) void {
                const worker = LookupContext.parent(.id, completion);
                worker.lookup = undefined;

                if (result) |id_tree_value| {
                    if (!id_tree_value.tombstone()) {
                        worker.lookup_by_timestamp(id_tree_value.timestamp);
                        return;
                    }
                }

                worker.lookup_start_next();
            }

            fn lookup_by_timestamp(worker: *PrefetchWorker, timestamp: u64) void {
                const fingerprint = key_fingerprint(timestamp);
                switch (worker.context.groove.objects.lookup_from_memory(
                    worker.context.snapshot,
                    timestamp,
                    fingerprint,
                )) {
                    .negative => {
                        lookup_object_callback(worker.lookup.get(.object), null);
                    },
                    .positive => |value| {
                        lookup_object_callback(worker.lookup.get(.object), value);
                    },
                    .possible => |level_min| {
                        worker.context.groove.objects.lookup_from_levels_storage(.{
                            .callback = lookup_object_callback,
                            .context = worker.lookup.get(.object),
                            .snapshot = worker.context.snapshot,
                            .key = timestamp,
                            .fingerprint = fingerprint,
                            .level_min = level_min,
                        });
                    },
                }
            }

            fn lookup_object_callback(
                completion: *ObjectTree.LookupContext,
                result: ?*const Object,
            ) void {
                const worker = LookupContext.parent(.object, completion);
                worker.lookup = undefined;

                // TODO: Revisit - conflict
                if (result) |object| {
                    assert(!ObjectTreeHelpers(Object).tombstone(object));
                    worker.context.groove.objects_cache.upsert(object);
                }

                worker.lookup_start_next();
            }
        };

        /// Insert the value into the objects tree and associated index trees, asserting that it doesn't
        /// already exist.
        pub fn insert(groove: *Groove, object: *const Object) void {
            assert(!groove.objects_cache.has(@field(object, primary_field)));

            groove.objects_cache.upsert(object);

            if (has_id) {
                groove.ids.put(&IdTreeValue{ .id = object.id, .timestamp = object.timestamp });
                groove.ids.key_range_update(object.id);
            }
            groove.objects.put(object);

            inline for (std.meta.fields(IndexTrees)) |field| {
                const Helper = IndexTreeFieldHelperType(field.name);

                if (Helper.derive_index(object)) |index| {
                    const index_value = Helper.derive_value(object, index);
                    @field(groove.indexes, field.name).put(&index_value);
                }
            }
        }

        /// Insert the value (or update it, if it exists)
        /// Update the object and index trees by diff'ing the old and new values.
        pub fn upsert(groove: *Groove, new: *const Object) void {
            const maybe_old = groove.objects_cache.get(@field(new, primary_field));

            if (maybe_old == null) {
                return groove.insert(new);
            }

            // Explict stack copy needed
            // TODO: Triple check the below. Something is funky here, before we were bugging out
            // because we weren't copying this and taking it by ptr instead.
            const old = maybe_old.?.*;

            assert(@field(old, primary_field) == @field(new, primary_field));
            assert(old.timestamp == new.timestamp);

            // Sanity check to ensure we're not just aliasing the same memory.
            assert(&old != new);

            groove.objects_cache.upsert(new);

            // The ID can't change, so no need to update the ID tree.

            // Update the object tree entry if any of the fields (even ignored) are different.
            if (!std.mem.eql(u8, std.mem.asBytes(&old), std.mem.asBytes(new))) {
                // Unlike the index trees, the new and old values in the object tree share the
                // same key. Therefore put() is sufficient to overwrite the old value.
                groove.objects.put(new);
            }

            inline for (std.meta.fields(IndexTrees)) |field| {
                const Helper = IndexTreeFieldHelperType(field.name);
                const old_index = Helper.derive_index(&old);
                const new_index = Helper.derive_index(new);

                // Only update the indexes that change.
                if (!std.meta.eql(old_index, new_index)) {
                    if (old_index) |index| {
                        const old_index_value = Helper.derive_value(&old, index);
                        @field(groove.indexes, field.name).remove(&old_index_value);
                    }

                    if (new_index) |index| {
                        const new_index_value = Helper.derive_value(new, index);
                        @field(groove.indexes, field.name).put(&new_index_value);
                    }
                }
            }
        }

        /// Asserts that the object with the given PrimaryKey exists.
        /// Nothing actually calls this at the moment
        pub fn remove(groove: *Groove, key: PrimaryKey) void {
            assert(false);

            const object = groove.objects_cache.get(key).?;

            groove.objects.remove(object);
            if (has_id) {
                groove.ids.remove(&IdTreeValue{ .id = object.id, .timestamp = object.timestamp });
            }

            groove.objects_cache.remove(key);

            inline for (std.meta.fields(IndexTrees)) |field| {
                const Helper = IndexTreeFieldHelperType(field.name);

                if (Helper.derive_index(object)) |index| {
                    const index_value = Helper.derive_value(object, index);
                    @field(groove.indexes, field.name).remove(&index_value);
                }
            }
        }

        pub fn scope_open(groove: *Groove) void {
            groove.objects_cache.scope_open();
            inline for (std.meta.fields(IndexTrees)) |field| {
                @field(groove.indexes, field.name).scope_open();
            }
        }

        pub fn scope_close(groove: *Groove, data: ScopeCloseMode) void {
            // To close a scope, we do two things, at two different logical levels:
            // 1. Reset each Tree's table_mutable to the index in the scope. Since table_mutable is a log
            //    of operations, this effectively undoes them
            // 2. Revert our objects_cache back to the state when the scope was taken. This is a bit more
            //    involved. We have eviction handling (objects_cache is a hybrid SetAssociateCache with a
            //    HashMap to catch evictions). When a scope is definied, our eviction handler will do an
            //    extra check to see if the value being evicted is because of an update. If so, it'll store
            //    the _first_ instance in a map. On revert, we apply the values in this map over the current
            //    object cache.
            groove.objects_cache.scope_close(data);
            inline for (std.meta.fields(IndexTrees)) |field| {
                @field(groove.indexes, field.name).scope_close(data);
            }
        }

        /// Maximum number of pending sync callbacks (ObjectTree + IdTree + IndexTrees).
        const join_pending_max = 1 + @boolToInt(has_id) + std.meta.fields(IndexTrees).len;

        fn JoinType(comptime join_op: JoinOp) type {
            return struct {
                pub fn start(groove: *Groove, join_callback: Callback) void {
                    // Make sure no sync op is currently running.
                    assert(groove.join_op == null);
                    assert(groove.join_pending == 0);
                    assert(groove.join_callback == null);

                    // Start the sync operations
                    groove.join_op = join_op;
                    groove.join_callback = join_callback;
                    groove.join_pending = join_pending_max;
                }

                const JoinField = union(enum) {
                    ids,
                    objects,
                    index: []const u8,
                };

                /// Returns LSM tree type for the given index field name (or ObjectTree if null).
                fn TreeFor(comptime join_field: JoinField) type {
                    return switch (join_field) {
                        .ids => IdTree,
                        .objects => ObjectTree,
                        .index => |field| @TypeOf(@field(@as(IndexTrees, undefined), field)),
                    };
                }

                pub fn tree_callback(
                    comptime join_field: JoinField,
                ) *const fn (*TreeFor(join_field)) void {
                    return struct {
                        fn tree_cb(tree: *TreeFor(join_field)) void {
                            // Derive the groove pointer from the tree using the join_field.
                            const groove = switch (join_field) {
                                .ids => @fieldParentPtr(Groove, "ids", tree),
                                .objects => @fieldParentPtr(Groove, "objects", tree),
                                .index => |field| blk: {
                                    const indexes = @fieldParentPtr(IndexTrees, field, tree);
                                    break :blk @fieldParentPtr(Groove, "indexes", indexes);
                                },
                            };

                            // Make sure the sync operation is currently running.
                            assert(groove.join_op == join_op);
                            assert(groove.join_callback != null);
                            assert(groove.join_pending <= join_pending_max);

                            // Guard until all pending sync ops complete.
                            groove.join_pending -= 1;
                            if (groove.join_pending > 0) return;

                            const callback = groove.join_callback.?;
                            groove.join_op = null;
                            groove.join_callback = null;
                            callback(groove);
                        }
                    }.tree_cb;
                }
            };
        }

        pub fn open(groove: *Groove, callback: Callback) void {
            const Join = JoinType(.open);
            Join.start(groove, callback);

            if (has_id) groove.ids.open(Join.tree_callback(.ids));
            groove.objects.open(Join.tree_callback(.objects));

            inline for (std.meta.fields(IndexTrees)) |field| {
                const open_callback = Join.tree_callback(.{ .index = field.name });
                @field(groove.indexes, field.name).open(open_callback);
            }
        }

        pub fn compact(groove: *Groove, callback: Callback, op: u64) void {
            // Start a compacting join operation.
            const Join = JoinType(.compacting);
            Join.start(groove, callback);

            // Compact the IdTree and ObjectTree.
            if (has_id) groove.ids.compact(Join.tree_callback(.ids), op);
            groove.objects.compact(Join.tree_callback(.objects), op);

            // Compact the IndexTrees.
            inline for (std.meta.fields(IndexTrees)) |field| {
                const compact_callback = Join.tree_callback(.{ .index = field.name });
                @field(groove.indexes, field.name).compact(compact_callback, op);
            }

            // Compact the objects_cache.
            groove.objects_cache.op = op;
            if (op > 2) {
                groove.objects_cache.compact(op - 2);
            }
        }

        pub fn compact_end(groove: *Groove) void {
            assert(groove.join_callback == null);

            if (has_id) groove.ids.compact_end();
            groove.objects.compact_end();

            inline for (std.meta.fields(IndexTrees)) |field| {
                @field(groove.indexes, field.name).compact_end();
            }
        }

        pub fn checkpoint(groove: *Groove, callback: Callback) void {
            // Start a checkpoint join operation.
            const Join = JoinType(.checkpoint);
            Join.start(groove, callback);

            // Checkpoint the IdTree and ObjectTree.
            if (has_id) groove.ids.checkpoint(Join.tree_callback(.ids));
            groove.objects.checkpoint(Join.tree_callback(.objects));

            // Checkpoint the IndexTrees.
            inline for (std.meta.fields(IndexTrees)) |field| {
                const checkpoint_callback = Join.tree_callback(.{ .index = field.name });
                @field(groove.indexes, field.name).checkpoint(checkpoint_callback);
            }
        }
    };
}

test "Groove" {
    const Transfer = @import("../tigerbeetle.zig").Transfer;
    const Storage = @import("../storage.zig").Storage;

    const Groove = GrooveType(
        Storage,
        Transfer,
        .{
            .ids = .{
                .timestamp = 1,
                .id = 2,
                .debit_account_id = 3,
                .credit_account_id = 4,
                .pending_id = 5,
                .timeout = 6,
                .ledger = 7,
                .code = 8,
                .amount = 9,
            },
            // Doesn't matter for this test.
            .value_count_max = .{
                .timestamp = 1,
                .id = 1,
                .debit_account_id = 1,
                .credit_account_id = 1,
                .user_data = 1,
                .pending_id = 1,
                .timeout = 1,
                .ledger = 1,
                .code = 1,
                .amount = 1,
            },
            .ignored = [_][]const u8{ "reserved", "user_data", "flags" },
            .derived = .{},
        },
    );

    _ = Groove.init;
    _ = Groove.deinit;

    _ = Groove.get;
    _ = Groove.upsert;
    _ = Groove.remove;

    _ = Groove.compact;
    _ = Groove.checkpoint;

    _ = Groove.prefetch_enqueue;
    _ = Groove.prefetch;
    _ = Groove.prefetch_setup;

    std.testing.refAllDecls(Groove.PrefetchWorker);
    std.testing.refAllDecls(Groove.PrefetchContext);
}<|MERGE_RESOLUTION|>--- conflicted
+++ resolved
@@ -12,12 +12,9 @@
 const GridType = @import("../vsr/grid.zig").GridType;
 const CompositeKey = @import("composite_key.zig").CompositeKey;
 const NodePool = @import("node_pool.zig").NodePool(constants.lsm_manifest_node_size, 16);
-<<<<<<< HEAD
 const CacheMap = @import("cache_map.zig").CacheMap;
 const ScopeCloseMode = @import("tree.zig").ScopeCloseMode;
-=======
 const Fingerprint = @import("bloom_filter.zig").Fingerprint;
->>>>>>> 2a4f6843
 
 const snapshot_latest = @import("tree.zig").snapshot_latest;
 const key_fingerprint = @import("tree.zig").key_fingerprint;
@@ -449,15 +446,10 @@
             open,
         };
 
-<<<<<<< HEAD
         const PrefetchKey = struct { key: union(enum) {
             id: PrimaryKey,
             timestamp: u64,
         }, level: u8 };
-=======
-        const primary_field = if (has_id) "id" else "timestamp";
-        const PrimaryKey = @TypeOf(@field(@as(Object, undefined), primary_field));
->>>>>>> 2a4f6843
 
         const PrefetchKeys = std.AutoArrayHashMapUnmanaged(
             union(enum) {
@@ -664,7 +656,6 @@
         /// This must be called by the state machine for every key to be prefetched.
         /// We tolerate duplicate IDs enqueued by the state machine.
         /// For example, if all unique operations require the same two dependencies.
-<<<<<<< HEAD
         pub inline fn prefetch_enqueue(groove: *Groove, key: PrimaryKey) void {
             if (!groove.objects_cache.has(key)) {
                 if (has_id) {
@@ -673,17 +664,6 @@
                 } else {
                     groove.prefetch_from_memory_by_timestamp(key);
                 }
-=======
-        pub fn prefetch_enqueue(
-            groove: *Groove,
-            key: PrimaryKey,
-        ) void {
-            if (has_id) {
-                if (!groove.ids.key_range_contains(groove.prefetch_snapshot.?, key)) return;
-                groove.prefetch_from_memory_by_id(key);
-            } else {
-                groove.prefetch_from_memory_by_timestamp(key);
->>>>>>> 2a4f6843
             }
         }
 
