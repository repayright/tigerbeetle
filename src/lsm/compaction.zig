--- conflicted
+++ resolved
@@ -645,13 +645,8 @@
             var values_out_index = compaction.table_builder.value_count;
 
             assert(values_in.len > 0);
-<<<<<<< HEAD
-            const len = @minimum(values_in.len, values_out.len - values_out_index);
-
-=======
 
             const len = @min(values_in.len, values_out.len - values_out_index);
->>>>>>> 2b0d31f8
             assert(len > 0);
             stdx.copy_disjoint(
                 .exact,
