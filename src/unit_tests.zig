test {
    _ = @import("ewah.zig");
    _ = @import("fifo.zig");
    _ = @import("io.zig");
    _ = @import("ring_buffer.zig");
    _ = @import("stdx.zig");
    _ = @import("hash_map.zig");

    _ = @import("clients/c/test.zig");
    _ = @import("clients/c/tb_client_header_test.zig");
    _ = @import("clients/dotnet/dotnet_bindings.zig");
    _ = @import("clients/go/go_bindings.zig");
    _ = @import("clients/java/java_bindings.zig");
    _ = @import("clients/node/node_bindings.zig");

    _ = @import("lsm/binary_search.zig");
    _ = @import("lsm/bloom_filter.zig");
    _ = @import("lsm/eytzinger.zig");
    _ = @import("lsm/forest.zig");
    _ = @import("lsm/groove.zig");
    _ = @import("lsm/k_way_merge.zig");
    _ = @import("lsm/manifest_level.zig");
    _ = @import("lsm/node_pool.zig");
    _ = @import("lsm/segmented_array.zig");
<<<<<<< HEAD
    _ = @import("lsm/k_way_merge.zig");
    _ = @import("lsm/table_memory.zig");
    _ = @import("lsm/cache_map.zig");
    _ = @import("lsm/set_associative_cache.zig");
=======
    _ = @import("lsm/set_associative_cache.zig");
    _ = @import("lsm/table.zig");
    _ = @import("lsm/tree.zig");
>>>>>>> f7168129

    _ = @import("state_machine.zig");
    _ = @import("state_machine/auditor.zig");
    _ = @import("state_machine/workload.zig");

    _ = @import("testing/id.zig");
    _ = @import("testing/storage.zig");
    _ = @import("testing/table.zig");

    // This one is a bit sketchy: we rely on tests not actually using the `vsr` package.
    _ = @import("tigerbeetle/cli.zig");

    _ = @import("vsr.zig");
    _ = @import("vsr/clock.zig");
    _ = @import("vsr/checksum.zig");
    _ = @import("vsr/journal.zig");
    _ = @import("vsr/marzullo.zig");
    _ = @import("vsr/replica_format.zig");
    _ = @import("vsr/replica_test.zig");
    _ = @import("vsr/superblock.zig");
    _ = @import("vsr/superblock_free_set.zig");
    _ = @import("vsr/superblock_manifest.zig");
    _ = @import("vsr/superblock_quorums.zig");
    _ = @import("vsr/sync.zig");

    _ = @import("aof.zig");

    _ = @import("shell.zig");
}<|MERGE_RESOLUTION|>--- conflicted
+++ resolved
@@ -15,6 +15,7 @@
 
     _ = @import("lsm/binary_search.zig");
     _ = @import("lsm/bloom_filter.zig");
+    _ = @import("lsm/cache_map.zig");
     _ = @import("lsm/eytzinger.zig");
     _ = @import("lsm/forest.zig");
     _ = @import("lsm/groove.zig");
@@ -22,16 +23,9 @@
     _ = @import("lsm/manifest_level.zig");
     _ = @import("lsm/node_pool.zig");
     _ = @import("lsm/segmented_array.zig");
-<<<<<<< HEAD
-    _ = @import("lsm/k_way_merge.zig");
-    _ = @import("lsm/table_memory.zig");
-    _ = @import("lsm/cache_map.zig");
-    _ = @import("lsm/set_associative_cache.zig");
-=======
     _ = @import("lsm/set_associative_cache.zig");
     _ = @import("lsm/table.zig");
     _ = @import("lsm/tree.zig");
->>>>>>> f7168129
 
     _ = @import("state_machine.zig");
     _ = @import("state_machine/auditor.zig");
