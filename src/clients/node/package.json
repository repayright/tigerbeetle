{
  "name": "tigerbeetle-node",
  "version": "0.3.3",
  "description": "TigerBeetle Node.js client",
  "main": "dist/index.js",
  "typings": "dist/index.d.ts",
  "repository": {
    "type": "git",
    "url": "git+https://github.com/coilhq/tigerbeetle-node.git"
  },
  "preferUnplugged": true,
  "files": [
    "LICENSE",
    "README.md",
    "package.json",
    "tsconfig.json",
    "yarn.lock",
    ".yarn/releases",
    ".yarnrc.yml",
    "dist",
    "!dist/client.node",
    "src/c.zig",
    "src/index.ts",
    "src/test.ts",
    "src/benchmark.ts",
    "src/node.zig",
    "src/tigerbeetle/src",
    "src/tigerbeetle/scripts",
    "src/translate.zig",
    "scripts/download_node_headers.sh",
    "scripts/postinstall.sh"
  ],
  "engines": {
    "node": ">=14.0.0"
  },
  "scripts": {
    "prepack": "git submodule deinit --all && git submodule update --init && yarn build",
    "benchmark": "./scripts/benchmark.sh",
    "build": "yarn build:tsc && yarn build:zig",
    "build:tsc": "tsc",
<<<<<<< HEAD
    "build:zig": "mkdir -p dist && zig/zig build-lib -OReleaseSafe -dynamic -lc -isystem build/node-$(node --version)/include/node src/node.zig -femit-bin=dist/client.node",
=======
    "build:zig": "mkdir -p dist &&  zig/zig build-lib -mcpu=baseline -OReleaseSafe -dynamic -lc -isystem build/node-$(node --version)/include/node src/node.zig -femit-bin=dist/client.node",
>>>>>>> 46e15575
    "clean": "rm -rf build dist node_modules src/zig-cache zig",
    "install:zig": "./src/tigerbeetle/scripts/install_zig.sh",
    "postinstall": "./scripts/postinstall.sh",
    "test": "yarn build && node dist/test"
  },
  "author": "Coil Technologies, Inc",
  "license": "Apache-2.0",
  "contributors": [
    "Donovan Changfoot <don@coil.com>",
    "Isaac Freund <isaac.freund@coil.com>",
    "Joran Dirk Greef <joran@coil.com>"
  ],
  "devDependencies": {
    "@types/node": "^14.14.41",
    "typescript": "^4.0.2"
  }
}<|MERGE_RESOLUTION|>--- conflicted
+++ resolved
@@ -38,11 +38,7 @@
     "benchmark": "./scripts/benchmark.sh",
     "build": "yarn build:tsc && yarn build:zig",
     "build:tsc": "tsc",
-<<<<<<< HEAD
-    "build:zig": "mkdir -p dist && zig/zig build-lib -OReleaseSafe -dynamic -lc -isystem build/node-$(node --version)/include/node src/node.zig -femit-bin=dist/client.node",
-=======
-    "build:zig": "mkdir -p dist &&  zig/zig build-lib -mcpu=baseline -OReleaseSafe -dynamic -lc -isystem build/node-$(node --version)/include/node src/node.zig -femit-bin=dist/client.node",
->>>>>>> 46e15575
+    "build:zig": "mkdir -p dist && zig/zig build-lib -mcpu=baseline -OReleaseSafe -dynamic -lc -isystem build/node-$(node --version)/include/node src/node.zig -femit-bin=dist/client.node",
     "clean": "rm -rf build dist node_modules src/zig-cache zig",
     "install:zig": "./src/tigerbeetle/scripts/install_zig.sh",
     "postinstall": "./scripts/postinstall.sh",
