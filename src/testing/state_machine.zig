--- conflicted
+++ resolved
@@ -138,11 +138,7 @@
 
             // TODO(Snapshots) Pass in the target snapshot.
             state_machine.forest.grooves.things.prefetch_setup(null);
-<<<<<<< HEAD
-            state_machine.forest.grooves.things.prefetch_enqueue(123, .negative_lookup);
-=======
-            state_machine.forest.grooves.things.prefetch_enqueue(op);
->>>>>>> f7168129
+            state_machine.forest.grooves.things.prefetch_enqueue(op, .negative_lookup);
             state_machine.forest.grooves.things.prefetch(prefetch_callback, &state_machine.prefetch_context);
         }
 
@@ -171,15 +167,9 @@
                     const thing = state_machine.forest.grooves.things.get(op);
                     assert(thing == null);
 
-<<<<<<< HEAD
                     state_machine.forest.grooves.things.upsert(&.{
-                        .timestamp = key,
-                        .id = 123,
-=======
-                    state_machine.forest.grooves.things.put(&.{
                         .timestamp = timestamp,
                         .id = op,
->>>>>>> f7168129
                         .value = @truncate(u64, vsr.checksum(input)),
                     });
 
