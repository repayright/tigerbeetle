--- conflicted
+++ resolved
@@ -1,10 +1,6 @@
 @echo off
 
-<<<<<<< HEAD
-set ZIG_RELEASE_DEFAULT=0.9.0
-=======
 set ZIG_RELEASE_DEFAULT=0.9.1
->>>>>>> 162038d7
 
 :: Determine the Zig build:
 if "%~1"=="" (
